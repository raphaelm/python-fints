--- conflicted
+++ resolved
@@ -86,13 +86,8 @@
 
                 if tan_seg:
                     for resp in retval.responses(tan_seg):
-<<<<<<< HEAD
-                        if resp.code == '0030':
+                        if resp.code in ('0030', '3955'):
                             tan_request = NeedTANResponse(
-=======
-                        if resp.code in ('0030', '3955'):
-                            self.client.init_tan_response = NeedTANResponse(
->>>>>>> aa1557db
                                 None,
                                 retval.find_segment_first('HITAN'),
                                 '_continue_dialog_initialization',
