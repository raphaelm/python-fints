import datetime
import logging
from abc import ABCMeta, abstractmethod
from base64 import b64decode
from collections import OrderedDict
from contextlib import contextmanager
from decimal import Decimal
from enum import Enum

import bleach
from sepaxml import SepaTransfer

from . import version
from .connection import FinTSHTTPSConnection
from .dialog import FinTSDialog
from .exceptions import *
from .formals import (
    CUSTOMER_ID_ANONYMOUS, KTI1, BankIdentifier, DescriptionRequired,
    SynchronizationMode, TANMediaClass4, TANMediaType2,
<<<<<<< HEAD
    SupportedMessageTypes, StatementFormat)
=======
    SupportedMessageTypes, TANUsageOption
)
>>>>>>> 7282fb51
from .message import FinTSInstituteMessage
from .models import SEPAAccount
from .parser import FinTS3Serializer
from .security import (
    PinTanDummyEncryptionMechanism, PinTanOneStepAuthenticationMechanism,
    PinTanTwoStepAuthenticationMechanism,
)
from .segments.accounts import HISPA1, HKSPA1
from .segments.auth import HIPINS1, HKTAB4, HKTAB5, HKTAN2, HKTAN3, HKTAN5, HKTAN6, HKTAN7
from .segments.bank import HIBPA3, HIUPA4, HKKOM4
from .segments.debit import (
    HKDBS1, HKDBS2, HKDMB1, HKDMC1, HKDME1, HKDME2,
    HKDSC1, HKDSE1, HKDSE2, DebitResponseBase,
)
from .segments.depot import HKWPD5, HKWPD6
from .segments.dialog import HIRMG2, HIRMS2, HISYN4, HKSYN3
from .segments.journal import HKPRO3, HKPRO4
from .segments.saldo import HKSAL5, HKSAL6, HKSAL7
from .segments.statement import DKKKU2, HKKAZ5, HKKAZ6, HKKAZ7, HKCAZ1, HKKAU2, HKKAU1, HKEKA3, HKEKA4, HKEKA5
from .segments.transfer import HKCCM1, HKCCS1, HKIPZ1, HKIPM1
from .types import SegmentSequence
from .utils import (
    MT535_Miniparser, Password, SubclassesMixin,
    compress_datablob, decompress_datablob, mt940_to_array,
)

logger = logging.getLogger(__name__)

SYSTEM_ID_UNASSIGNED = '0'
DATA_BLOB_MAGIC = b'python-fints_DATABLOB'
DATA_BLOB_MAGIC_RETRY = b'python-fints_RETRY_DATABLOB'


class FinTSOperations(Enum):
    """This enum is used as keys in the 'supported_operations' member of the get_information() response.

    The enum value is a tuple of transaction types ("Geschäftsvorfälle"). The operation is supported if
    any of the listed transaction types is present/allowed.
    """
    GET_BALANCE = ("HKSAL", )
    GET_TRANSACTIONS = ("HKKAZ", )
    GET_TRANSACTIONS_XML = ("HKCAZ", )
    GET_CREDIT_CARD_TRANSACTIONS = ("DKKKU", )
    GET_STATEMENT = ("HKEKA", )
    GET_STATEMENT_PDF = ("HKEKP", )
    GET_HOLDINGS = ("HKWPD", )
    GET_SEPA_ACCOUNTS = ("HKSPA", )
    GET_SCHEDULED_DEBITS_SINGLE = ("HKDBS", )
    GET_SCHEDULED_DEBITS_MULTIPLE = ("HKDMB", )
    GET_STATUS_PROTOCOL = ("HKPRO", )
    SEPA_TRANSFER_SINGLE = ("HKCCS", )
    SEPA_TRANSFER_MULTIPLE = ("HKCCM", )
    SEPA_DEBIT_SINGLE = ("HKDSE", )
    SEPA_DEBIT_MULTIPLE = ("HKDME", )
    SEPA_DEBIT_SINGLE_COR1 = ("HKDSC", )
    SEPA_DEBIT_MULTIPLE_COR1 = ("HKDMC", )
    SEPA_STANDING_DEBIT_SINGLE_CREATE = ("HKDDE", )
    GET_SEPA_STANDING_DEBITS_SINGLE = ("HKDDB", )
    SEPA_STANDING_DEBIT_SINGLE_DELETE = ("HKDDL", )


class NeedRetryResponse(SubclassesMixin, metaclass=ABCMeta):
    """Base class for Responses that need the operation to be externally retried.

    A concrete subclass of this class is returned, if an operation cannot be completed and needs a retry/completion.
    Typical (and only) example: Requiring a TAN to be provided."""

    @abstractmethod
    def get_data(self) -> bytes:
        """Return a compressed datablob representing this object.

        To restore the object, use :func:`fints.client.NeedRetryResponse.from_data`.
        """
        raise NotImplementedError

    @classmethod
    def from_data(cls, blob):
        """Restore an object instance from a compressed datablob.

        Returns an instance of a concrete subclass."""
        version, data = decompress_datablob(DATA_BLOB_MAGIC_RETRY, blob)

        if version == 1:
            for clazz in cls._all_subclasses():
                if clazz.__name__ == data["_class_name"]:
                    return clazz._from_data_v1(data)

        raise Exception("Invalid data blob data or version")


class ResponseStatus(Enum):
    """Error status of the response"""

    UNKNOWN = 0
    SUCCESS = 1  #: Response indicates Success
    WARNING = 2  #: Response indicates a Warning
    ERROR = 3  #: Response indicates an Error


_RESPONSE_STATUS_MAPPING = {
    '0': ResponseStatus.SUCCESS,
    '3': ResponseStatus.WARNING,
    '9': ResponseStatus.ERROR,
}


class TransactionResponse:
    """Result of a FinTS operation.

    The status member indicates the highest type of errors included in this Response object.
    The responses member lists all individual response lines/messages, there may be multiple (e.g. 'Message accepted' and 'Order executed').
    The data member may contain further data appropriate to the operation that was executed."""
    status = ResponseStatus
    responses = list
    data = dict

    def __init__(self, response_message):
        self.status = ResponseStatus.UNKNOWN
        self.responses = []
        self.data = {}

        for hirms in response_message.find_segments(HIRMS2):
            for resp in hirms.responses:
                self.set_status_if_higher(_RESPONSE_STATUS_MAPPING.get(resp.code[0], ResponseStatus.UNKNOWN))

    def set_status_if_higher(self, status):
        if status.value > self.status.value:
            self.status = status

    def __repr__(self):
        return "<{o.__class__.__name__}(status={o.status!r}, responses={o.responses!r}, data={o.data!r})>".format(o=self)


class FinTSClientMode(Enum):
    OFFLINE = 'offline'
    INTERACTIVE = 'interactive'


class FinTS3Client:
    def __init__(self,
                 bank_identifier, user_id, customer_id=None,
                 from_data: bytes=None, system_id=None,
                 product_id=None, product_version=version[:5],
                 mode=FinTSClientMode.INTERACTIVE):
        self.accounts = []
        if isinstance(bank_identifier, BankIdentifier):
            self.bank_identifier = bank_identifier
        elif isinstance(bank_identifier, str):
            self.bank_identifier = BankIdentifier(BankIdentifier.COUNTRY_ALPHA_TO_NUMERIC['DE'], bank_identifier)
        else:
            raise TypeError("bank_identifier must be BankIdentifier or str (BLZ)")
        self.system_id = system_id or SYSTEM_ID_UNASSIGNED
        if not product_id:
            raise TypeError("The product_id keyword argument is mandatory starting with python-fints version 4. See "
                            "https://python-fints.readthedocs.io/en/latest/upgrading_3_4.html for more information.")

        self.user_id = user_id
        self.customer_id = customer_id or user_id
        self.bpd_version = 0
        self.bpa = None
        self.bpd = SegmentSequence()
        self.upd_version = 0
        self.upa = None
        self.upd = SegmentSequence()
        self.product_name = product_id
        self.product_version = product_version
        self.response_callbacks = []
        self.mode = mode
        self.init_tan_response = None
        self._standing_dialog = None

        if from_data:
            self.set_data(bytes(from_data))

    def _new_dialog(self, lazy_init=False):
        raise NotImplemented()

    def _ensure_system_id(self):
        raise NotImplemented()

    def _process_response(self, dialog, segment, response):
        pass

    def process_response_message(self, dialog, message: FinTSInstituteMessage, internal_send=True):
        bpa = message.find_segment_first(HIBPA3)
        if bpa:
            self.bpa = bpa
            self.bpd_version = bpa.bpd_version
            self.bpd = SegmentSequence(
                message.find_segments(
                    callback=lambda m: len(m.header.type) == 6 and m.header.type[1] == 'I' and m.header.type[5] == 'S'
                )
            )

        upa = message.find_segment_first(HIUPA4)
        if upa:
            self.upa = upa
            self.upd_version = upa.upd_version
            self.upd = SegmentSequence(
                message.find_segments('HIUPD')
            )

        for seg in message.find_segments(HIRMG2):
            for response in seg.responses:
                if not internal_send:
                    self._log_response(None, response)

                    self._call_callbacks(None, response)

                self._process_response(dialog, None, response)

        for seg in message.find_segments(HIRMS2):
            for response in seg.responses:
                segment = None  # FIXME: Provide segment

                if not internal_send:
                    self._log_response(segment, response)

                    self._call_callbacks(segment, response)

                self._process_response(dialog, segment, response)

    def _send_with_possible_retry(self, dialog, command_seg, resume_func):
        response = dialog._send(command_seg)
        return resume_func(command_seg, response)

    def __enter__(self):
        if self._standing_dialog:
            raise Exception("Cannot double __enter__() {}".format(self))
        self._standing_dialog = self._get_dialog()
        self._standing_dialog.__enter__()

    def __exit__(self, exc_type, exc_value, traceback):
        if self._standing_dialog:
            if exc_type is not None and issubclass(exc_type, FinTSSCARequiredError):
                # In case of SCARequiredError, the dialog has already been closed by the bank
                self._standing_dialog.open = False
            else:
                self._standing_dialog.__exit__(exc_type, exc_value, traceback)
        else:
            raise Exception("Cannot double __exit__() {}".format(self))

        self._standing_dialog = None

    def _get_dialog(self, lazy_init=False):
        if lazy_init and self._standing_dialog:
            raise Exception("Cannot _get_dialog(lazy_init=True) with _standing_dialog")

        if self._standing_dialog:
            return self._standing_dialog

        if not lazy_init:
            self._ensure_system_id()

        return self._new_dialog(lazy_init=lazy_init)

    def _set_data_v1(self, data):
        self.system_id = data.get('system_id', self.system_id)

        if all(x in data for x in ('bpd_bin', 'bpa_bin', 'bpd_version')):
            if data['bpd_version'] >= self.bpd_version and data['bpa_bin']:
                self.bpd = SegmentSequence(data['bpd_bin'])
                self.bpa = SegmentSequence(data['bpa_bin']).segments[0]
                self.bpd_version = data['bpd_version']

        if all(x in data for x in ('upd_bin', 'upa_bin', 'upd_version')):
            if data['upd_version'] >= self.upd_version and data['upa_bin']:
                self.upd = SegmentSequence(data['upd_bin'])
                self.upa = SegmentSequence(data['upa_bin']).segments[0]
                self.upd_version = data['upd_version']

    def _deconstruct_v1(self, including_private=False):
        data = {
            "system_id": self.system_id,
            "bpd_bin": self.bpd.render_bytes(),
            "bpa_bin": FinTS3Serializer().serialize_message(self.bpa) if self.bpa else None,
            "bpd_version": self.bpd_version,
        }

        if including_private:
            data.update({
                "upd_bin": self.upd.render_bytes(),
                "upa_bin": FinTS3Serializer().serialize_message(self.upa) if self.upa else None,
                "upd_version": self.upd_version,
            })

        return data

    def deconstruct(self, including_private: bool=False) -> bytes:
        """Return state of this FinTSClient instance as an opaque datablob. You should not
        use this object after calling this method.

        Information about the connection is implicitly retrieved from the bank and
        cached in the FinTSClient. This includes: system identifier, bank parameter
        data, user parameter data. It's not strictly required to retain this information
        across sessions, but beneficial. If possible, an API user SHOULD use this method
        to serialize the client instance before destroying it, and provide the serialized
        data next time an instance is constructed.

        Parameter `including_private` should be set to True, if the storage is sufficiently
        secure (with regards to confidentiality) to include private data, specifically,
        account numbers and names. Most often this is the case.

        Note: No connection information is stored in the datablob, neither is the PIN.
        """
        data = self._deconstruct_v1(including_private=including_private)
        return compress_datablob(DATA_BLOB_MAGIC, 1, data)

    def set_data(self, blob: bytes):
        """Restore a datablob created with deconstruct().

        You should only call this method once, and only immediately after constructing
        the object and before calling any other method or functionality (e.g. __enter__()).
        For convenience, you can pass the `from_data` parameter to __init__()."""
        decompress_datablob(DATA_BLOB_MAGIC, blob, self)

    def _log_response(self, segment, response):
        if response.code[0] in ('0', '1'):
            log_target = logger.info
        elif response.code[0] in ('3',):
            log_target = logger.warning
        else:
            log_target = logger.error

        log_target("Dialog response: {} - {}{}".format(
            response.code,
            response.text,
            " ({!r})".format(response.parameters) if response.parameters else ""),
            extra={
                'fints_response_code': response.code,
                'fints_response_text': response.text,
                'fints_response_parameters': response.parameters,
            }
        )

    def get_information(self):
        """
        Return information about the connected bank.

        Note: Can only be filled after the first communication with the bank.
        If in doubt, use a construction like::

            f = FinTS3Client(...)
            with f:
                info = f.get_information()

        Returns a nested dictionary::

            bank:
                name: Bank Name
                supported_operations: dict(FinTSOperations -> boolean)
                supported_formats: dict(FinTSOperation -> ['urn:iso:std:iso:20022:tech:xsd:pain.001.003.03', ...])
                supported_sepa_formats: ['urn:iso:std:iso:20022:tech:xsd:pain.001.003.03', ...]
            accounts:
                - iban: IBAN
                  account_number: Account Number
                  subaccount_number: Sub-Account Number
                  bank_identifier: fints.formals.BankIdentifier(...)
                  customer_id: Customer ID
                  type: Account type
                  currency: Currency
                  owner_name: ['Owner Name 1', 'Owner Name 2 (optional)']
                  product_name: Account product name
                  supported_operations: dict(FinTSOperations -> boolean)
                - ...

        """
        retval = {
            'bank': {},
            'accounts': [],
            'auth': {},
        }
        if self.bpa:
            retval['bank']['name'] = self.bpa.bank_name
        if self.bpd.segments:
            retval['bank']['supported_operations'] = {
                op: any(self.bpd.find_segment_first(cmd[0]+'I'+cmd[2:]+'S') for cmd in op.value)
                for op in FinTSOperations
            }
            retval['bank']['supported_formats'] = {}
            for op in FinTSOperations:
                for segment in (self.bpd.find_segment_first(cmd[0] + 'I' + cmd[2:] + 'S') for cmd in op.value):
                    if not hasattr(segment, 'parameter'):
                        continue
                    formats = getattr(segment.parameter, 'supported_sepa_formats', [])
                    retval['bank']['supported_formats'][op] = list(
                        set(retval['bank']['supported_formats'].get(op, [])).union(set(formats))
                    )
            hispas = self.bpd.find_segment_first('HISPAS')
            if hispas:
                retval['bank']['supported_sepa_formats'] = list(hispas.parameter.supported_sepa_formats)
            else:
                retval['bank']['supported_sepa_formats'] = []
        if self.upd.segments:
            for upd in self.upd.find_segments('HIUPD'):
                acc = {}
                acc['iban'] = upd.iban
                acc['account_number'] = upd.account_information.account_number
                acc['subaccount_number'] = upd.account_information.subaccount_number
                acc['bank_identifier'] = upd.account_information.bank_identifier
                acc['customer_id'] = upd.customer_id
                acc['type'] = upd.account_type
                acc['currency'] = upd.account_currency
                acc['extension'] = upd.extension
                acc['owner_name'] = []
                if upd.name_account_owner_1:
                    acc['owner_name'].append(upd.name_account_owner_1)
                if upd.name_account_owner_2:
                    acc['owner_name'].append(upd.name_account_owner_2)
                acc['product_name'] = upd.account_product_name
                acc['supported_operations'] = {
                    op: any(allowed_transaction.transaction in op.value for allowed_transaction in upd.allowed_transactions)
                    for op in FinTSOperations
                }
                retval['accounts'].append(acc)
        return retval

    def _get_sepa_accounts(self, command_seg, response):
        self.accounts = []
        for seg in response.find_segments(HISPA1, throw=True):
            self.accounts.extend(seg.accounts)

        return [a for a in [acc.as_sepa_account() for acc in self.accounts] if a]

    def get_sepa_accounts(self):
        """
        Returns a list of SEPA accounts

        :return: List of SEPAAccount objects.
        """

        seg = HKSPA1()
        with self._get_dialog() as dialog:
            return self._send_with_possible_retry(dialog, seg, self._get_sepa_accounts)

    def _continue_fetch_with_touchdowns(self, command_seg, response):
        for resp in response.response_segments(command_seg, *self._touchdown_args, **self._touchdown_kwargs):
            self._touchdown_responses.append(resp)

        touchdown = None
        for response in response.responses(command_seg, '3040'):
            touchdown = response.parameters[0]
            break

        if touchdown:
            logger.info('Fetching more results ({})...'.format(self._touchdown_counter))

        self._touchdown_counter += 1
        if touchdown:
            seg = self._touchdown_segment_factory(touchdown)
            return self._send_with_possible_retry(self._touchdown_dialog, seg, self._continue_fetch_with_touchdowns)
        else:
            return self._touchdown_response_processor(self._touchdown_responses)

    def _fetch_with_touchdowns(self, dialog, segment_factory, response_processor, *args, **kwargs):
        """Execute a sequence of fetch commands on dialog.
        segment_factory must be a callable with one argument touchdown. Will be None for the
        first call and contains the institute's touchdown point on subsequent calls.
        segment_factory must return a command segment.
        response_processor can be a callable that will be passed the return value of this function and can
        return a new value instead.
        Extra arguments will be passed to FinTSMessage.response_segments.
        Return value is a concatenated list of the return values of FinTSMessage.response_segments().
        """
        self._touchdown_responses = []
        self._touchdown_counter = 1
        self._touchdown = None
        self._touchdown_dialog = dialog
        self._touchdown_segment_factory = segment_factory
        self._touchdown_response_processor = response_processor
        self._touchdown_args = args
        self._touchdown_kwargs = kwargs
        seg = segment_factory(self._touchdown)
        return self._send_with_possible_retry(dialog, seg, self._continue_fetch_with_touchdowns)

    def _find_highest_supported_command(self, *segment_classes, **kwargs):
        """Search the BPD for the highest supported version of a segment."""
        return_parameter_segment = kwargs.get("return_parameter_segment", False)

        parameter_segment_name = "{}I{}S".format(segment_classes[0].TYPE[0], segment_classes[0].TYPE[2:])
        version_map = dict((clazz.VERSION, clazz) for clazz in segment_classes)
        max_version = self.bpd.find_segment_highest_version(parameter_segment_name, version_map.keys())
        if not max_version:
            raise FinTSUnsupportedOperation('No supported {} version found. I support {}, bank supports {}.'.format(
                parameter_segment_name,
                tuple(version_map.keys()),
                tuple(v.header.version for v in self.bpd.find_segments(parameter_segment_name))
            ))

        if return_parameter_segment:
            return max_version, version_map.get(max_version.header.version)
        else:
            return version_map.get(max_version.header.version)

    def get_transactions(self, account: SEPAAccount, start_date: datetime.date = None, end_date: datetime.date = None,
                         include_pending = False):
        """
        Fetches the list of transactions of a bank account in a certain timeframe.

        :param account: SEPA
        :param start_date: First day to fetch
        :param end_date: Last day to fetch
        :param include_pending: Include pending transactions (might lack some data like booking day)
        :return: A list of mt940.models.Transaction objects
        """

        with self._get_dialog() as dialog:
            hkkaz = self._find_highest_supported_command(HKKAZ5, HKKAZ6, HKKAZ7)

            logger.info('Start fetching from {} to {}'.format(start_date, end_date))
            response = self._fetch_with_touchdowns(
                dialog,
                lambda touchdown: hkkaz(
                    account=hkkaz._fields['account'].type.from_sepa_account(account),
                    all_accounts=False,
                    date_start=start_date,
                    date_end=end_date,
                    touchdown_point=touchdown,
                ),
                lambda responses: mt940_to_array(''.join(
                    [seg.statement_booked.decode('iso-8859-1') for seg in responses] +
                    ([seg.statement_pending.decode('iso-8859-1') for seg in responses] if include_pending else [])
            )),
                'HIKAZ',
                # Note 1: Some banks send the HIKAZ data in arbitrary splits.
                # So better concatenate them before MT940 parsing.
                # Note 2: MT940 messages are encoded in the S.W.I.F.T character set,
                # which is a subset of ISO 8859. There are no character in it that
                # differ between ISO 8859 variants, so we'll arbitrarily chose 8859-1.
            )
            logger.info('Fetching done.')

        return response

    @staticmethod
    def _response_handler_get_transactions_xml(responses):
        booked_streams = []
        pending_streams = []
        for seg in responses:
            booked_streams.extend(seg.statement_booked.camt_statements)
            pending_streams.append(seg.statement_pending)
        return booked_streams, pending_streams

    def get_transactions_xml(self, account: SEPAAccount, start_date: datetime.date = None,
                             end_date: datetime.date = None) -> list:
        """
        Fetches the list of transactions of a bank account in a certain timeframe as camt.052.001.02 XML files.
        Returns both booked and pending transactions.

        :param account: SEPA
        :param start_date: First day to fetch
        :param end_date: Last day to fetch
        :return: Two lists of bytestrings containing XML documents, possibly empty: first one for booked transactions,
            second for pending transactions
        """

        with self._get_dialog() as dialog:
            hkcaz = self._find_highest_supported_command(HKCAZ1)

            logger.info('Start fetching from {} to {}'.format(start_date, end_date))
            responses = self._fetch_with_touchdowns(
                dialog,
                lambda touchdown: hkcaz(
                    account=hkcaz._fields['account'].type.from_sepa_account(account),
                    all_accounts=False,
                    date_start=start_date,
                    date_end=end_date,
                    touchdown_point=touchdown,
                    supported_camt_messages=SupportedMessageTypes(['urn:iso:std:iso:20022:tech:xsd:camt.052.001.02']),
                ),
                FinTS3Client._response_handler_get_transactions_xml,
                'HICAZ'
            )
            logger.info('Fetching done.')

        return responses

    def get_credit_card_transactions(self, account: SEPAAccount, credit_card_number: str, start_date: datetime.date = None, end_date: datetime.date = None):
        # FIXME Reverse engineered, probably wrong
        with self._get_dialog() as dialog:
            dkkku = self._find_highest_supported_command(DKKKU2)

            responses = self._fetch_with_touchdowns(
                dialog,
                lambda touchdown: dkkku(
                    account=dkkku._fields['account'].type.from_sepa_account(account) if account else None,
                    credit_card_number=credit_card_number,
                    date_start=start_date,
                    date_end=end_date,
                    touchdown_point=touchdown,
                ),
                lambda responses: responses,
                'DIKKU'
            )

        return responses

    def _get_balance(self, command_seg, response):
        for resp in response.response_segments(command_seg, 'HISAL'):
            return resp.balance_booked.as_mt940_Balance()

    def get_balance(self, account: SEPAAccount):
        """
        Fetches an accounts current balance.

        :param account: SEPA account to fetch the balance
        :return: A mt940.models.Balance object
        """

        with self._get_dialog() as dialog:
            hksal = self._find_highest_supported_command(HKSAL5, HKSAL6, HKSAL7)

            seg = hksal(
                account=hksal._fields['account'].type.from_sepa_account(account),
                all_accounts=False,
            )

            response = self._send_with_possible_retry(dialog, seg, self._get_balance)
            return response

    def get_holdings(self, account: SEPAAccount):
        """
        Retrieve holdings of an account.

        :param account: SEPAAccount to retrieve holdings for.
        :return: List of Holding objects
        """
        # init dialog
        with self._get_dialog() as dialog:
            hkwpd = self._find_highest_supported_command(HKWPD5, HKWPD6)

            responses = self._fetch_with_touchdowns(
                dialog,
                lambda touchdown: hkwpd(
                    account=hkwpd._fields['account'].type.from_sepa_account(account),
                    touchdown_point=touchdown,
                ),
                lambda responses: responses,  # TODO
                'HIWPD'
            )

        if isinstance(responses, NeedTANResponse):
            return responses

        holdings = []
        for resp in responses:
            if type(resp.holdings) == bytes:
                holding_str = resp.holdings.decode()
            else:
                holding_str = resp.holdings

            mt535_lines = str.splitlines(holding_str)
            # The first line is empty - drop it.
            del mt535_lines[0]
            mt535 = MT535_Miniparser()
            holdings.extend(mt535.parse(mt535_lines))

        if not holdings:
            logger.debug('No HIWPD response segment found - maybe account has no holdings?')
        return holdings

    def get_scheduled_debits(self, account: SEPAAccount, multiple=False):
        with self._get_dialog() as dialog:
            if multiple:
                command_classes = (HKDMB1, )
                response_type = "HIDMB"
            else:
                command_classes = (HKDBS1, HKDBS2)
                response_type = "HKDBS"

            hkdbs = self._find_highest_supported_command(*command_classes)

            responses = self._fetch_with_touchdowns(
                dialog,
                lambda touchdown: hkdbs(
                    account=hkdbs._fields['account'].type.from_sepa_account(account),
                    touchdown_point=touchdown,
                ),
                lambda responses: responses,
                response_type,
            )

        return responses

    def get_status_protocol(self):
        with self._get_dialog() as dialog:
            hkpro = self._find_highest_supported_command(HKPRO3, HKPRO4)

            responses = self._fetch_with_touchdowns(
                dialog,
                lambda touchdown: hkpro(
                    touchdown_point=touchdown,
                ),
                lambda responses: responses,
                'HIPRO',
            )

        return responses

    def get_communication_endpoints(self):
        with self._get_dialog() as dialog:
            hkkom = self._find_highest_supported_command(HKKOM4)

            responses = self._fetch_with_touchdowns(
                dialog,
                lambda touchdown: hkkom(
                    touchdown_point=touchdown,
                ),
                lambda responses: responses,
                'HIKOM'
            )

        return responses

    def get_statements(self, account: SEPAAccount):
        """
        Retrieve list of statements of an account.

        :param account: SEPAAccount to retrieve statements for.
        :return: List of HIKAU objects
        """
        with self._get_dialog() as dialog:
            hkkau = self._find_highest_supported_command(HKKAU1, HKKAU2)

            responses = self._fetch_with_touchdowns(
                dialog,
                lambda touchdown: hkkau(
                    account=hkkau._fields['account'].type.from_sepa_account(account),
                    touchdown_point=touchdown,
                ),
                lambda response: response,
                'HIKAU'
            )

            return responses

    def _get_statement(self, command_seg, response):
        for resp in response.response_segments(command_seg, 'HIEKA'):
            return resp

    def get_statement(self, account: SEPAAccount, number: int, year: int, format: StatementFormat = None):
        """
        Retrieve a given statement of an account.

        :param account: SEPAAccount to retrieve statement for.
        :param number: Number of the statement to retrieve.
        :param year: Year of the statement to retrieve.
        :param format: Format to retrieve the statement in.
        :return: HIEKA object
        """
        with self._get_dialog() as dialog:
            hkeka = self._find_highest_supported_command(HKEKA3, HKEKA4, HKEKA5)

            seg = hkeka(
                account=hkeka._fields['account'].type.from_sepa_account(account),
                statement_format=format,
                statement_number=number,
                statement_year=year
            )

            response = self._send_with_possible_retry(dialog, seg, self._get_statement)
            return response

    def _find_supported_sepa_version(self, candidate_versions):
        hispas = self.bpd.find_segment_first('HISPAS')
        if not hispas:
            logger.warning("Could not determine supported SEPA versions, is the dialogue open? Defaulting to first candidate: %s.", candidate_versions[0])
            return candidate_versions[0]

        bank_supported = list(hispas.parameter.supported_sepa_formats)

        for candidate in candidate_versions:
            if "urn:iso:std:iso:20022:tech:xsd:{}".format(candidate) in bank_supported:
                return candidate
            if "urn:iso:std:iso:20022:tech:xsd:{}.xsd".format(candidate) in bank_supported:
                return candidate

        logger.warning("No common supported SEPA version. Defaulting to first candidate and hoping for the best: %s.", candidate_versions[0])
        return candidate_versions[0]

    def simple_sepa_transfer(self, account: SEPAAccount, iban: str, bic: str,
                             recipient_name: str, amount: Decimal, account_name: str, reason: str, instant_payment=False,
                             endtoend_id='NOTPROVIDED'):
        """
        Simple SEPA transfer.

        :param account: SEPAAccount to start the transfer from.
        :param iban: Recipient's IBAN
        :param bic: Recipient's BIC
        :param recipient_name: Recipient name
        :param amount: Amount as a ``Decimal``
        :param account_name: Sender account name
        :param reason: Transfer reason
        :param instant_payment: Whether to use instant payment (defaults to ``False``)
        :param endtoend_id: End-to-end-Id (defaults to ``NOTPROVIDED``)
        :return: Returns either a NeedRetryResponse or TransactionResponse
        """
        config = {
            "name": account_name,
            "IBAN": account.iban,
            "BIC": account.bic,
            "batch": False,
            "currency": "EUR",
        }
        version = self._find_supported_sepa_version(['pain.001.001.03', 'pain.001.003.03'])
        sepa = SepaTransfer(config, version)
        payment = {
            "name": recipient_name,
            "IBAN": iban,
            "BIC": bic,
            "amount": round(Decimal(amount) * 100),  # in cents
            "execution_date": datetime.date(1999, 1, 1),
            "description": reason,
            "endtoend_id": endtoend_id,
        }
        sepa.add_payment(payment)
        xml = sepa.export().decode()
        return self.sepa_transfer(account, xml, pain_descriptor="urn:iso:std:iso:20022:tech:xsd:"+version, instant_payment=instant_payment)

    def sepa_transfer(self, account: SEPAAccount, pain_message: str, multiple=False,
                      control_sum=None, currency='EUR', book_as_single=False,
                      pain_descriptor='urn:iso:std:iso:20022:tech:xsd:pain.001.001.03', instant_payment=False):
        """
        Custom SEPA transfer.

        :param account: SEPAAccount to send the transfer from.
        :param pain_message: SEPA PAIN message containing the transfer details.
        :param multiple: Whether this message contains multiple transfers.
        :param control_sum: Sum of all transfers (required if there are multiple)
        :param currency: Transfer currency
        :param book_as_single: Kindly ask the bank to put multiple transactions as separate lines on the bank statement (defaults to ``False``)
        :param pain_descriptor: URN of the PAIN message schema used.
        :param instant_payment: Whether this is an instant transfer (defaults to ``False``)
        :return: Returns either a NeedRetryResponse or TransactionResponse
        """

        with self._get_dialog() as dialog:
            if multiple:
                command_class = HKIPM1 if instant_payment else HKCCM1
            else:
                command_class = HKIPZ1 if instant_payment else HKCCS1

            hiccxs, hkccx = self._find_highest_supported_command(
                command_class,
                return_parameter_segment=True
            )

            seg = hkccx(
                account=hkccx._fields['account'].type.from_sepa_account(account),
                sepa_descriptor=pain_descriptor,
                sepa_pain_message=pain_message.encode(),
            )

            # if instant_payment:
            #     seg.allow_convert_sepa_transfer = True

            if multiple:
                if hiccxs.parameter.sum_amount_required and control_sum is None:
                    raise ValueError("Control sum required.")
                if book_as_single and not hiccxs.parameter.single_booking_allowed:
                    raise FinTSUnsupportedOperation("Single booking not allowed by bank.")

                if control_sum:
                    seg.sum_amount.amount = control_sum
                    seg.sum_amount.currency = currency

                if book_as_single:
                    seg.request_single_booking = True

            return self._send_with_possible_retry(dialog, seg, self._continue_sepa_transfer)

    def _continue_sepa_transfer(self, command_seg, response):
        retval = TransactionResponse(response)

        for seg in response.find_segments(HIRMS2):
            for resp in seg.responses:
                retval.set_status_if_higher(_RESPONSE_STATUS_MAPPING.get(resp.code[0], ResponseStatus.UNKNOWN))
                retval.responses.append(resp)

        return retval

    def _continue_dialog_initialization(self, command_seg, response):
        return response

    def sepa_debit(self, account: SEPAAccount, pain_message: str, multiple=False, cor1=False,
                   control_sum=None, currency='EUR', book_as_single=False,
                   pain_descriptor='urn:iso:std:iso:20022:tech:xsd:pain.008.003.01'):
        """
        Custom SEPA debit.

        :param account: SEPAAccount to send the debit from.
        :param pain_message: SEPA PAIN message containing the debit details.
        :param multiple: Whether this message contains multiple debits.
        :param cor1: Whether to use COR1 debit (lead time reduced to 1 day)
        :param control_sum: Sum of all debits (required if there are multiple)
        :param currency: Debit currency
        :param book_as_single: Kindly ask the bank to put multiple transactions as separate lines on the bank statement (defaults to ``False``)
        :param pain_descriptor: URN of the PAIN message schema used. Defaults to ``urn:iso:std:iso:20022:tech:xsd:pain.008.003.01``.
        :return: Returns either a NeedRetryResponse or TransactionResponse (with data['task_id'] set, if available)
        """

        with self._get_dialog() as dialog:
            if multiple:
                if cor1:
                    command_candidates = (HKDMC1, )
                else:
                    command_candidates = (HKDME1, HKDME2)
            else:
                if cor1:
                    command_candidates = (HKDSC1, )
                else:
                    command_candidates = (HKDSE1, HKDSE2)

            hidxxs, hkdxx = self._find_highest_supported_command(
                *command_candidates,
                return_parameter_segment=True
            )

            seg = hkdxx(
                account=hkdxx._fields['account'].type.from_sepa_account(account),
                sepa_descriptor=pain_descriptor,
                sepa_pain_message=pain_message.encode(),
            )

            if multiple:
                if hidxxs.parameter.sum_amount_required and control_sum is None:
                    raise ValueError("Control sum required.")
                if book_as_single and not hidxxs.parameter.single_booking_allowed:
                    raise FinTSUnsupportedOperation("Single booking not allowed by bank.")

                if control_sum:
                    seg.sum_amount.amount = control_sum
                    seg.sum_amount.currency = currency

                if book_as_single:
                    seg.request_single_booking = True

            return self._send_with_possible_retry(dialog, seg, self._continue_sepa_debit)

    def _continue_sepa_debit(self, command_seg, response):
        retval = TransactionResponse(response)

        for seg in response.find_segments(HIRMS2):
            for resp in seg.responses:
                retval.set_status_if_higher(_RESPONSE_STATUS_MAPPING.get(resp.code[0], ResponseStatus.UNKNOWN))
                retval.responses.append(resp)

        for seg in response.find_segments(DebitResponseBase):
            if seg.task_id:
                retval.data['task_id'] = seg.task_id

        if not 'task_id' in retval.data:
            for seg in response.find_segments('HITAN'):
                if hasattr(seg, 'task_reference') and seg.task_reference:
                    retval.data['task_id'] = seg.task_reference

        return retval

    def add_response_callback(self, cb):
        # FIXME document
        self.response_callbacks.append(cb)

    def remove_response_callback(self, cb):
        # FIXME document
        self.response_callbacks.remove(cb)

    def set_product(self, product_name, product_version):
        """Set the product name and version that is transmitted as part of our identification

        According to 'FinTS Financial Transaction Services, Schnittstellenspezifikation, Formals',
        version 3.0, section C.3.1.3, you should fill this with useful information about the
        end-user product, *NOT* the FinTS library."""

        self.product_name = product_name
        self.product_version = product_version

    def _call_callbacks(self, *cb_data):
        for cb in self.response_callbacks:
            cb(*cb_data)

    def pause_dialog(self):
        """Pause a standing dialog and return the saved dialog state.

        Sometimes, for example in a web app, it's not possible to keep a context open
        during user input. In some cases, though, it's required to send a response
        within the same dialog that issued the original task (f.e. TAN with TANTimeDialogAssociation.NOT_ALLOWED).
        This method freezes the current standing dialog (started with FinTS3Client.__enter__()) and
        returns the frozen state.

        Commands MUST NOT be issued in the dialog after calling this method.

        MUST be used in conjunction with deconstruct()/set_data().

        Caller SHOULD ensure that the dialog is resumed (and properly ended) within a reasonable amount of time.

        :Example:

        ::

            client = FinTS3PinTanClient(..., from_data=None)
            with client:
                challenge = client.sepa_transfer(...)

                dialog_data = client.pause_dialog()

                # dialog is now frozen, no new commands may be issued
                # exiting the context does not end the dialog

            client_data = client.deconstruct()

            # Store dialog_data and client_data out-of-band somewhere
            # ... Some time passes ...
            # Later, possibly in a different process, restore the state

            client = FinTS3PinTanClient(..., from_data=client_data)
            with client.resume_dialog(dialog_data):
                client.send_tan(...)

                # Exiting the context here ends the dialog, unless frozen with pause_dialog() again.
        """
        if not self._standing_dialog:
            raise Exception("Cannot pause dialog, no standing dialog exists")
        return self._standing_dialog.pause()

    @contextmanager
    def resume_dialog(self, dialog_data):
        # FIXME document, test,    NOTE NO UNTRUSTED SOURCES
        if self._standing_dialog:
            raise Exception("Cannot resume dialog, existing standing dialog")
        self._standing_dialog = FinTSDialog.create_resume(self, dialog_data)
        with self._standing_dialog:
            yield self
        self._standing_dialog = None


class NeedTANResponse(NeedRetryResponse):
    challenge_raw = None  #: Raw challenge as received by the bank
    challenge = None  #: Textual challenge to be displayed to the user
    challenge_html = None  #: HTML-safe challenge text, possibly with formatting
    challenge_hhduc = None  #: HHD_UC challenge to be transmitted to the TAN generator
    challenge_matrix = None  #: Matrix code challenge: tuple(mime_type, data)
    decoupled = None  #: Use decoupled process

    def __init__(self, command_seg, tan_request, resume_method=None, tan_request_structured=False, decoupled=False):
        self.command_seg = command_seg
        self.tan_request = tan_request
        self.tan_request_structured = tan_request_structured
        self.decoupled = decoupled
        if hasattr(resume_method, '__func__'):
            self.resume_method = resume_method.__func__.__name__
        else:
            self.resume_method = resume_method
        self._parse_tan_challenge()

    def __repr__(self):
        return '<o.__class__.__name__(command_seg={o.command_seg!r}, tan_request={o.tan_request!r})>'.format(o=self)

    @classmethod
    def _from_data_v1(cls, data):
        if data["version"] == 1:
            if "init_tan" in data:
                segs = SegmentSequence(data['segments_bin']).segments
                return cls(None, segs[0], data['resume_method'], data['tan_request_structured'])
            else:
                segs = SegmentSequence(data['segments_bin']).segments
                return cls(segs[0], segs[1], data['resume_method'], data['tan_request_structured'])

        raise Exception("Wrong blob data version")

    def get_data(self) -> bytes:
        """Return a compressed datablob representing this object.

        To restore the object, use :func:`fints.client.NeedRetryResponse.from_data`.
        """
        if self.command_seg:
            data = {
                "_class_name": self.__class__.__name__,
                "version": 1,
                "segments_bin": SegmentSequence([self.command_seg, self.tan_request]).render_bytes(),
                "resume_method": self.resume_method,
                "tan_request_structured": self.tan_request_structured,
            }
        else:
            data = {
                "_class_name": self.__class__.__name__,
                "version": 1,
                "init_tan": True,
                "segments_bin": SegmentSequence([self.tan_request]).render_bytes(),
                "resume_method": self.resume_method,
                "tan_request_structured": self.tan_request_structured,
            }
        return compress_datablob(DATA_BLOB_MAGIC_RETRY, 1, data)

    def _parse_tan_challenge(self):
        self.challenge_raw = self.tan_request.challenge
        self.challenge = self.challenge_raw
        self.challenge_html = None
        self.challenge_hhduc = None
        self.challenge_matrix = None

        if hasattr(self.tan_request, 'challenge_hhduc'):
            if self.tan_request.challenge_hhduc:
                if len(self.tan_request.challenge_hhduc) < 256:
                    self.challenge_hhduc = self.tan_request.challenge_hhduc.decode('us-ascii')
                else:
                    data = self.tan_request.challenge_hhduc
                    type_len_field, data = data[:2], data[2:]
                    if len(type_len_field) == 2:
                        type_len = type_len_field[0]*256 + type_len_field[1]
                        type_data, data = data[:type_len], data[type_len:]

                        content_len_field, data = data[:2], data[2:]
                        if len(content_len_field) == 2:
                            content_len = content_len_field[0]*256 + content_len_field[1]
                            content_data, data = data[:content_len], data[content_len:]

                            self.challenge_matrix = (type_data.decode('us-ascii', 'replace'), content_data)

        if self.challenge.startswith('CHLGUC  '):
            l = self.challenge[8:12]
            if l.isdigit():
                self.challenge_hhduc = self.challenge[12:(12+int(l,10))]
                self.challenge = self.challenge[(12+int(l,10)):]

                if self.challenge_hhduc.startswith('iVBO'):
                    self.challenge_matrix = ('image/png', b64decode(self.challenge_hhduc))
                    self.challenge_hhduc = None

        if self.challenge.startswith('CHLGTEXT'):
            self.challenge = self.challenge[12:]

        if self.tan_request_structured:
            self.challenge_html = bleach.clean(
                self.challenge,
                tags=['br', 'p', 'b', 'i', 'u', 'ul', 'ol', 'li'],
                attributes={},
            )
        else:
            self.challenge_html = bleach.clean(self.challenge, tags=[])


# Note: Implementing HKTAN#6 implies support for Strong Customer Authentication (SCA)
#  which may require TANs for many more operations including dialog initialization.
#  We do not currently support that.
IMPLEMENTED_HKTAN_VERSIONS = {
    2: HKTAN2,
    3: HKTAN3,
    5: HKTAN5,
    6: HKTAN6,
    7: HKTAN7,
}


class FinTS3PinTanClient(FinTS3Client):

    def __init__(self, bank_identifier, user_id, pin, server, customer_id=None, tan_medium=None, *args, **kwargs):
        self.pin = Password(pin) if pin is not None else pin
        self._pending_tan = None
        self.connection = FinTSHTTPSConnection(server)
        self.allowed_security_functions = []
        self.selected_security_function = None
        self.selected_tan_medium = tan_medium
        self._bootstrap_mode = True
        super().__init__(bank_identifier=bank_identifier, user_id=user_id, customer_id=customer_id, *args, **kwargs)

    def _new_dialog(self, lazy_init=False):
        if self.pin is None:
            enc = None
            auth = []
        elif not self.selected_security_function or self.selected_security_function == '999':
            enc = PinTanDummyEncryptionMechanism(1)
            auth = [PinTanOneStepAuthenticationMechanism(self.pin)]
        else:
            enc = PinTanDummyEncryptionMechanism(2)
            auth = [PinTanTwoStepAuthenticationMechanism(
                self,
                self.selected_security_function,
                self.pin,
            )]

        return FinTSDialog(
            self,
            lazy_init=lazy_init,
            enc_mechanism=enc,
            auth_mechanisms=auth,
        )

    def fetch_tan_mechanisms(self):
        if self.system_id and not self.get_current_tan_mechanism():
            # system_id was persisted and given to the client, but nothing else
            self.set_tan_mechanism('999')
            with self._get_dialog(lazy_init=True) as dialog:
                response = dialog.init()
                self.process_response_message(dialog, response, internal_send=True)
        else:
            self.set_tan_mechanism('999')
            self._ensure_system_id()
        if self.get_current_tan_mechanism():
            # We already got a reply through _ensure_system_id
            return self.get_current_tan_mechanism()
        with self._new_dialog():
            return self.get_current_tan_mechanism()

    def _ensure_system_id(self):
        if self.system_id != SYSTEM_ID_UNASSIGNED or self.user_id == CUSTOMER_ID_ANONYMOUS:
            return

        with self._get_dialog(lazy_init=True) as dialog:
            response = dialog.init(
                HKSYN3(SynchronizationMode.NEW_SYSTEM_ID),
            )
            self.process_response_message(dialog, response, internal_send=True)
            seg = response.find_segment_first(HISYN4)
            if not seg:
                raise ValueError('Could not find system_id')
            self.system_id = seg.system_id

    def _set_data_v1(self, data):
        super()._set_data_v1(data)
        self.selected_tan_medium = data.get('selected_tan_medium', self.selected_tan_medium)
        self.selected_security_function = data.get('selected_security_function', self.selected_security_function)
        self.allowed_security_functions = data.get('allowed_security_functions', self.allowed_security_functions)

    def _deconstruct_v1(self, including_private=False):
        data = super()._deconstruct_v1(including_private=including_private)
        data.update({
            "selected_security_function": self.selected_security_function,
            "selected_tan_medium": self.selected_tan_medium,
        })

        if including_private:
            data.update({
                "allowed_security_functions": self.allowed_security_functions,
            })

        return data

    def is_tan_media_required(self):
        tan_mechanism = self.get_tan_mechanisms()[self.get_current_tan_mechanism()]
        return getattr(tan_mechanism, 'supported_media_number', None) is not None and \
                tan_mechanism.supported_media_number > 1 and \
                tan_mechanism.description_required == DescriptionRequired.MUST

    def _get_tan_segment(self, orig_seg, tan_process, tan_seg=None):
        tan_mechanism = self.get_tan_mechanisms()[self.get_current_tan_mechanism()]

        hktan = IMPLEMENTED_HKTAN_VERSIONS.get(tan_mechanism.VERSION)

        seg = hktan(tan_process=tan_process)

        if tan_process == '1':
            seg.segment_type = orig_seg.header.type
            account_ = getattr(orig_seg, 'account', None)
            if isinstance(account_, KTI1):
                seg.account = account_
            raise NotImplementedError("TAN-Process 1 not implemented")

        if tan_process in ('1', '3', '4') and self.is_tan_media_required():
            if self.selected_tan_medium is not None:
                seg.tan_medium_name = self.selected_tan_medium
            else:
                seg.tan_medium_name = ''

        if tan_process == '4' and tan_mechanism.VERSION >= 6:
            seg.segment_type = orig_seg.header.type

        if tan_process in ('2', '3', 'S'):
            seg.task_reference = tan_seg.task_reference

        if tan_process in ('1', '2', 'S'):
            seg.further_tan_follows = False

        return seg

    def _need_twostep_tan_for_segment(self, seg):
        if not self.selected_security_function or self.selected_security_function == '999':
            return False
        else:
            hipins = self.bpd.find_segment_first(HIPINS1)
            if not hipins:
                return False
            else:
                for requirement in hipins.parameter.transaction_tans_required:
                    if seg.header.type == requirement.transaction:
                        return requirement.tan_required

        return False

    def _send_with_possible_retry(self, dialog, command_seg, resume_func):
        with dialog:
            if self._need_twostep_tan_for_segment(command_seg):
                tan_seg = self._get_tan_segment(command_seg, '4')

                response = dialog.send(command_seg, tan_seg)

                for resp in response.responses(tan_seg):
                    if resp.code in ('0030', '3955'):
                        return NeedTANResponse(
                            command_seg,
                            response.find_segment_first('HITAN'),
                            resume_func,
                            self.is_challenge_structured(),
                            resp.code == '3955',
                        )
                    if resp.code.startswith('9'):
                        raise Exception("Error response: {!r}".format(response))
            else:
                response = dialog.send(command_seg)

            return resume_func(command_seg, response)

    def is_challenge_structured(self):
        param = self.get_tan_mechanisms()[self.get_current_tan_mechanism()]
        if hasattr(param, 'challenge_structured'):
            return param.challenge_structured
        return False

    def send_tan(self, challenge: NeedTANResponse, tan: str):
        """
        Sends a TAN to confirm a pending operation.

        If ``NeedTANResponse.decoupled`` is ``True``, the ``tan`` parameter is ignored and can be kept empty.
        If the operation was not yet confirmed using the decoupled app, this method will again return a
        ``NeedTANResponse``.

        :param challenge: NeedTANResponse to respond to
        :param tan: TAN value
        :return: New response after sending TAN
        """

        with self._get_dialog() as dialog:
            if challenge.decoupled:
                tan_seg = self._get_tan_segment(challenge.command_seg, 'S', challenge.tan_request)
            else:
                tan_seg = self._get_tan_segment(challenge.command_seg, '2', challenge.tan_request)
                self._pending_tan = tan

            response = dialog.send(tan_seg)

            if challenge.decoupled:
                # TAN process = S
                status_segment = response.find_segment_first('HITAN')
                if not status_segment:
                    raise FinTSClientError(
                        "No TAN status received."
                    )
                for resp in response.responses(tan_seg):
                    if resp.code == '3956':
                        return NeedTANResponse(
                            challenge.command_seg,
                            challenge.tan_request,
                            challenge.resume_method,
                            challenge.tan_request_structured,
                            challenge.decoupled,
                        )

            resume_func = getattr(self, challenge.resume_method)
            return resume_func(challenge.command_seg, response)

    def _process_response(self, dialog, segment, response):
        if response.code == '3920':
            self.allowed_security_functions = list(response.parameters)
            if self.selected_security_function is None or not self.selected_security_function in self.allowed_security_functions:
                # Select the first available twostep security_function that we support
                for security_function, parameter in self.get_tan_mechanisms().items():
                    if security_function == '999':
                        # Skip onestep TAN
                        continue
                    if parameter.tan_process != '2':
                        # Only support process variant 2 for now
                        continue
                    try:
                        self.set_tan_mechanism(parameter.security_function)
                        break
                    except NotImplementedError:
                        pass
                else:
                    # Fall back to onestep
                    self.set_tan_mechanism('999')

        if response.code == '9010':
            raise FinTSClientError("Error during dialog initialization, could not fetch BPD. Please check that you "
                                   "passed the correct bank identifier to the HBCI URL of the correct bank.")

        if ((not dialog.open and response.code.startswith('9')) and not self._bootstrap_mode)  or response.code in ('9340', '9910', '9930', '9931', '9942'):
            # Assume all 9xxx errors in a not-yet-open dialog refer to the PIN or authentication
            # During a dialog also listen for the following codes which may explicitly indicate an
            # incorrect pin: 9340, 9910, 9930, 9931, 9942
            # Fail-safe block all further attempts with this PIN
            if self.pin:
                self.pin.block()
            raise FinTSClientPINError("Error during dialog initialization, PIN wrong?")

        if response.code == '3938':
            # Account locked, e.g. after three wrong password attempts. Theoretically, the bank might allow us to
            # send a HKPSA with a TAN to unlock, but since the library currently doesn't implement it and there's only
            # one chance to get it right, let's rather error iout.
            if self.pin:
                self.pin.block()
            raise FinTSClientTemporaryAuthError("Account is temporarily locked.")

        if response.code == '9075':
            if self._bootstrap_mode:
                if self._standing_dialog:
                    self._standing_dialog.open = False
            else:
                raise FinTSSCARequiredError("This operation requires strong customer authentication.")

    def get_tan_mechanisms(self):
        """
        Get the available TAN mechanisms.

        Note: Only checks for HITANS versions listed in IMPLEMENTED_HKTAN_VERSIONS.

        :return: Dictionary of security_function: TwoStepParameters objects.
        """

        retval = OrderedDict()

        for version in sorted(IMPLEMENTED_HKTAN_VERSIONS.keys()):
            for seg in self.bpd.find_segments('HITANS', version):
                for parameter in seg.parameter.twostep_parameters:
                    if parameter.security_function in self.allowed_security_functions:
                        retval[parameter.security_function] = parameter

        return retval

    def get_current_tan_mechanism(self):
        return self.selected_security_function

    def set_tan_mechanism(self, security_function):
        if self._standing_dialog:
            raise Exception("Cannot change TAN mechanism with a standing dialog")
        self.selected_security_function = security_function

    def set_tan_medium(self, tan_medium):
        if self._standing_dialog:
            raise Exception("Cannot change TAN medium with a standing dialog")
        self.selected_tan_medium = tan_medium.tan_medium_name

    def get_tan_media(self, media_type = TANMediaType2.ALL, media_class = TANMediaClass4.ALL):
        """Get information about TAN lists/generators.

        Returns tuple of fints.formals.TANUsageOption and a list of fints.formals.TANMedia4 or fints.formals.TANMedia5 objects."""
        if self.connection.url == 'https://hbci.postbank.de/banking/hbci.do':
            # see https://github.com/raphaelm/python-fints/issues/101#issuecomment-572486099
            context = self._new_dialog(lazy_init=True)
            method = lambda dialog: dialog.init
        else:
            context = self._get_dialog()
            method = lambda dialog: dialog.send

        with context as dialog:
            if isinstance(self.init_tan_response, NeedTANResponse):
                # This is a workaround for when the dialog already contains return code 3955.
                # This occurs with e.g. Sparkasse Heidelberg, which apparently does not require us to choose a
                # medium for pushTAN but is totally fine with keeping "" as a TAN medium.
                return TANUsageOption.ALL_ACTIVE, []

            hktab = self._find_highest_supported_command(HKTAB4, HKTAB5)

            seg = hktab(
                tan_media_type=media_type,
                tan_media_class=str(media_class),
            )
            # The specification says we should send a dummy HKTAN object but apparently it seems to do more harm than
            # good.

            try:
                self._bootstrap_mode = True
                response = method(dialog)(seg)
            finally:
                self._bootstrap_mode = False

            for resp in response.response_segments(seg, 'HITAB'):
                return resp.tan_usage_option, list(resp.tan_media_list)

    def get_information(self):
        retval = super().get_information()
        retval['auth'] = {
            'current_tan_mechanism': self.get_current_tan_mechanism(),
            'tan_mechanisms': self.get_tan_mechanisms(),
        }
        return retval<|MERGE_RESOLUTION|>--- conflicted
+++ resolved
@@ -17,12 +17,8 @@
 from .formals import (
     CUSTOMER_ID_ANONYMOUS, KTI1, BankIdentifier, DescriptionRequired,
     SynchronizationMode, TANMediaClass4, TANMediaType2,
-<<<<<<< HEAD
-    SupportedMessageTypes, StatementFormat)
-=======
-    SupportedMessageTypes, TANUsageOption
+    SupportedMessageTypes, StatementFormat, TANUsageOption
 )
->>>>>>> 7282fb51
 from .message import FinTSInstituteMessage
 from .models import SEPAAccount
 from .parser import FinTS3Serializer
