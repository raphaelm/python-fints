import datetime
import logging
from abc import ABCMeta, abstractmethod
from base64 import b64decode
from collections import OrderedDict
from contextlib import contextmanager
from decimal import Decimal
from enum import Enum

import bleach
from sepaxml import SepaTransfer

from . import version
from .connection import FinTSHTTPSConnection
from .dialog import FinTSDialog
from .exceptions import *
from .formals import (
    CUSTOMER_ID_ANONYMOUS, KTI1, BankIdentifier, DescriptionRequired,
    SynchronizationMode, TANMediaClass4, TANMediaType2,
<<<<<<< HEAD
    SupportedMessageTypes, )
=======
    SupportedMessageTypes, StatementFormat, TANUsageOption
)
>>>>>>> aa1557db
from .message import FinTSInstituteMessage
from .models import SEPAAccount, StatementOfHoldings
from .parser import FinTS3Serializer
from .security import (
    PinTanDummyEncryptionMechanism, PinTanOneStepAuthenticationMechanism,
    PinTanTwoStepAuthenticationMechanism,
)
from .segments.accounts import HISPA1, HKSPA1
from .segments.auth import HIPINS1, HKTAB4, HKTAB5, HKTAN2, HKTAN3, HKTAN5, HKTAN6, HKTAN7
from .segments.bank import HIBPA3, HIUPA4, HKKOM4
from .segments.debit import (
    HKDBS1, HKDBS2, HKDMB1, HKDMC1, HKDME1, HKDME2,
    HKDSC1, HKDSE1, HKDSE2, DebitResponseBase,
)
from .segments.depot import HKWPD5, HKWPD6
from .segments.dialog import HIRMG2, HIRMS2, HISYN4, HKSYN3
from .segments.journal import HKPRO3, HKPRO4
from .segments.saldo import HKSAL5, HKSAL6, HKSAL7
from .segments.statement import DKKKU2, HKKAZ5, HKKAZ6, HKKAZ7, HKCAZ1, HKKAU2, HKKAU1, HKEKA3, HKEKA4, HKEKA5
from .segments.transfer import HKCCM1, HKCCS1, HKIPZ1, HKIPM1
from .types import SegmentSequence
from .utils import (
    MT535_Miniparser, Password, SubclassesMixin,
    compress_datablob, decompress_datablob, mt940_to_array,
)

logger = logging.getLogger(__name__)

SYSTEM_ID_UNASSIGNED = '0'
DATA_BLOB_MAGIC = b'python-fints_DATABLOB'
DATA_BLOB_MAGIC_RETRY = b'python-fints_RETRY_DATABLOB'


class FinTSOperations(Enum):
    """This enum is used as keys in the 'supported_operations' member of the get_information() response.

    The enum value is a tuple of transaction types ("Geschäftsvorfälle"). The operation is supported if
    any of the listed transaction types is present/allowed.
    """
    GET_BALANCE = ("HKSAL", )
    GET_TRANSACTIONS = ("HKKAZ", )
    GET_TRANSACTIONS_XML = ("HKCAZ", )
    GET_CREDIT_CARD_TRANSACTIONS = ("DKKKU", )
    GET_STATEMENT = ("HKEKA", )
    GET_STATEMENT_PDF = ("HKEKP", )
    GET_HOLDINGS = ("HKWPD", )
    GET_SEPA_ACCOUNTS = ("HKSPA", )
    GET_SCHEDULED_DEBITS_SINGLE = ("HKDBS", )
    GET_SCHEDULED_DEBITS_MULTIPLE = ("HKDMB", )
    GET_STATUS_PROTOCOL = ("HKPRO", )
    SEPA_TRANSFER_SINGLE = ("HKCCS", )
    SEPA_TRANSFER_MULTIPLE = ("HKCCM", )
    SEPA_DEBIT_SINGLE = ("HKDSE", )
    SEPA_DEBIT_MULTIPLE = ("HKDME", )
    SEPA_DEBIT_SINGLE_COR1 = ("HKDSC", )
    SEPA_DEBIT_MULTIPLE_COR1 = ("HKDMC", )
    SEPA_STANDING_DEBIT_SINGLE_CREATE = ("HKDDE", )
    GET_SEPA_STANDING_DEBITS_SINGLE = ("HKDDB", )
    SEPA_STANDING_DEBIT_SINGLE_DELETE = ("HKDDL", )


class NeedRetryResponse(SubclassesMixin, metaclass=ABCMeta):
    """Base class for Responses that need the operation to be externally retried.

    A concrete subclass of this class is returned, if an operation cannot be completed and needs a retry/completion.
    Typical (and only) example: Requiring a TAN to be provided."""

    @abstractmethod
    def get_data(self) -> bytes:
        """Return a compressed datablob representing this object.

        To restore the object, use :func:`fints.client.NeedRetryResponse.from_data`.
        """
        raise NotImplementedError

    @classmethod
    def from_data(cls, blob):
        """Restore an object instance from a compressed datablob.

        Returns an instance of a concrete subclass."""
        version, data = decompress_datablob(DATA_BLOB_MAGIC_RETRY, blob)

        if version == 1:
            for clazz in cls._all_subclasses():
                if clazz.__name__ == data["_class_name"]:
                    return clazz._from_data_v1(data)

        raise Exception("Invalid data blob data or version")


class ResponseStatus(Enum):
    """Error status of the response"""

    UNKNOWN = 0
    SUCCESS = 1  #: Response indicates Success
    WARNING = 2  #: Response indicates a Warning
    ERROR = 3  #: Response indicates an Error


_RESPONSE_STATUS_MAPPING = {
    '0': ResponseStatus.SUCCESS,
    '3': ResponseStatus.WARNING,
    '9': ResponseStatus.ERROR,
}


class TransactionResponse:
    """Result of a FinTS operation.

    The status member indicates the highest type of errors included in this Response object.
    The responses member lists all individual response lines/messages, there may be multiple (e.g. 'Message accepted' and 'Order executed').
    The data member may contain further data appropriate to the operation that was executed."""
    status = ResponseStatus
    responses = list
    data = dict

    def __init__(self, response_message):
        self.status = ResponseStatus.UNKNOWN
        self.responses = []
        self.data = {}

        for hirms in response_message.find_segments(HIRMS2):
            for resp in hirms.responses:
                self.set_status_if_higher(_RESPONSE_STATUS_MAPPING.get(resp.code[0], ResponseStatus.UNKNOWN))

    def set_status_if_higher(self, status):
        if status.value > self.status.value:
            self.status = status

    def __repr__(self):
        return "<{o.__class__.__name__}(status={o.status!r}, responses={o.responses!r}, data={o.data!r})>".format(o=self)


class FinTSClientMode(Enum):
    OFFLINE = 'offline'
    INTERACTIVE = 'interactive'


class FinTS3Client:
    def __init__(self,
                 bank_identifier, user_id, customer_id=None,
                 from_data: bytes=None, system_id=None,
                 product_id=None, product_version=version[:5],
                 mode=FinTSClientMode.INTERACTIVE):
        self.accounts = []
        if isinstance(bank_identifier, BankIdentifier):
            self.bank_identifier = bank_identifier
        elif isinstance(bank_identifier, str):
            self.bank_identifier = BankIdentifier(BankIdentifier.COUNTRY_ALPHA_TO_NUMERIC['DE'], bank_identifier)
        else:
            raise TypeError("bank_identifier must be BankIdentifier or str (BLZ)")
        self.system_id = system_id or SYSTEM_ID_UNASSIGNED
        if not product_id:
            raise TypeError("The product_id keyword argument is mandatory starting with python-fints version 4. See "
                            "https://python-fints.readthedocs.io/en/latest/upgrading_3_4.html for more information.")

        self.user_id = user_id
        self.customer_id = customer_id or user_id
        self.bpd_version = 0
        self.bpa = None
        self.bpd = SegmentSequence()
        self.upd_version = 0
        self.upa = None
        self.upd = SegmentSequence()
        self.product_name = product_id
        self.product_version = product_version
        self.response_callbacks = []
        self.mode = mode
        self.init_tan_response = None
        self._standing_dialog = None

        if from_data:
            self.set_data(bytes(from_data))

    def _new_dialog(self, lazy_init=False):
        raise NotImplemented()

    def _ensure_system_id(self):
        raise NotImplemented()

    def _process_response(self, dialog, segment, response):
        pass

    def process_response_message(self, dialog, message: FinTSInstituteMessage, internal_send=True):
        bpa = message.find_segment_first(HIBPA3)
        if bpa:
            self.bpa = bpa
            self.bpd_version = bpa.bpd_version
            self.bpd = SegmentSequence(
                message.find_segments(
                    callback=lambda m: len(m.header.type) == 6 and m.header.type[1] == 'I' and m.header.type[5] == 'S'
                )
            )

        upa = message.find_segment_first(HIUPA4)
        if upa:
            self.upa = upa
            self.upd_version = upa.upd_version
            self.upd = SegmentSequence(
                message.find_segments('HIUPD')
            )

        for seg in message.find_segments(HIRMG2):
            for response in seg.responses:
                if not internal_send:
                    self._log_response(None, response)

                    self._call_callbacks(None, response)

                self._process_response(dialog, None, response)

        for seg in message.find_segments(HIRMS2):
            for response in seg.responses:
                segment = None  # FIXME: Provide segment

                if not internal_send:
                    self._log_response(segment, response)

                    self._call_callbacks(segment, response)

                self._process_response(dialog, segment, response)

    def _send_with_possible_retry(self, dialog, command_seg, resume_func):
        response = dialog._send(command_seg)
        return resume_func(command_seg, response)

    def __enter__(self):
        if self._standing_dialog:
            raise Exception("Cannot double __enter__() {}".format(self))
        self._standing_dialog = self._get_dialog()
        self._standing_dialog.__enter__()

    def __exit__(self, exc_type, exc_value, traceback):
        if self._standing_dialog:
            if exc_type is not None and issubclass(exc_type, FinTSSCARequiredError):
                # In case of SCARequiredError, the dialog has already been closed by the bank
                self._standing_dialog.open = False
            else:
                self._standing_dialog.__exit__(exc_type, exc_value, traceback)
        else:
            raise Exception("Cannot double __exit__() {}".format(self))

        self._standing_dialog = None

    def _get_dialog(self, lazy_init=False):
        if lazy_init and self._standing_dialog:
            raise Exception("Cannot _get_dialog(lazy_init=True) with _standing_dialog")

        if self._standing_dialog:
            return self._standing_dialog

        if not lazy_init:
            self._ensure_system_id()

        return self._new_dialog(lazy_init=lazy_init)

    def _set_data_v1(self, data):
        self.system_id = data.get('system_id', self.system_id)

        if all(x in data for x in ('bpd_bin', 'bpa_bin', 'bpd_version')):
            if data['bpd_version'] >= self.bpd_version and data['bpa_bin']:
                self.bpd = SegmentSequence(data['bpd_bin'])
                self.bpa = SegmentSequence(data['bpa_bin']).segments[0]
                self.bpd_version = data['bpd_version']

        if all(x in data for x in ('upd_bin', 'upa_bin', 'upd_version')):
            if data['upd_version'] >= self.upd_version and data['upa_bin']:
                self.upd = SegmentSequence(data['upd_bin'])
                self.upa = SegmentSequence(data['upa_bin']).segments[0]
                self.upd_version = data['upd_version']

    def _deconstruct_v1(self, including_private=False):
        data = {
            "system_id": self.system_id,
            "bpd_bin": self.bpd.render_bytes(),
            "bpa_bin": FinTS3Serializer().serialize_message(self.bpa) if self.bpa else None,
            "bpd_version": self.bpd_version,
        }

        if including_private:
            data.update({
                "upd_bin": self.upd.render_bytes(),
                "upa_bin": FinTS3Serializer().serialize_message(self.upa) if self.upa else None,
                "upd_version": self.upd_version,
            })

        return data

    def deconstruct(self, including_private: bool=False) -> bytes:
        """Return state of this FinTSClient instance as an opaque datablob. You should not
        use this object after calling this method.

        Information about the connection is implicitly retrieved from the bank and
        cached in the FinTSClient. This includes: system identifier, bank parameter
        data, user parameter data. It's not strictly required to retain this information
        across sessions, but beneficial. If possible, an API user SHOULD use this method
        to serialize the client instance before destroying it, and provide the serialized
        data next time an instance is constructed.

        Parameter `including_private` should be set to True, if the storage is sufficiently
        secure (with regards to confidentiality) to include private data, specifically,
        account numbers and names. Most often this is the case.

        Note: No connection information is stored in the datablob, neither is the PIN.
        """
        data = self._deconstruct_v1(including_private=including_private)
        return compress_datablob(DATA_BLOB_MAGIC, 1, data)

    def set_data(self, blob: bytes):
        """Restore a datablob created with deconstruct().

        You should only call this method once, and only immediately after constructing
        the object and before calling any other method or functionality (e.g. __enter__()).
        For convenience, you can pass the `from_data` parameter to __init__()."""
        decompress_datablob(DATA_BLOB_MAGIC, blob, self)

    def _log_response(self, segment, response):
        if response.code[0] in ('0', '1'):
            log_target = logger.info
        elif response.code[0] in ('3',):
            log_target = logger.warning
        else:
            log_target = logger.error

        log_target("Dialog response: {} - {}{}".format(
            response.code,
            response.text,
            " ({!r})".format(response.parameters) if response.parameters else ""),
            extra={
                'fints_response_code': response.code,
                'fints_response_text': response.text,
                'fints_response_parameters': response.parameters,
            }
        )

    def get_information(self):
        """
        Return information about the connected bank.

        Note: Can only be filled after the first communication with the bank.
        If in doubt, use a construction like::

            f = FinTS3Client(...)
            with f:
                info = f.get_information()

        Returns a nested dictionary::

            bank:
                name: Bank Name
                supported_operations: dict(FinTSOperations -> boolean)
                supported_formats: dict(FinTSOperation -> ['urn:iso:std:iso:20022:tech:xsd:pain.001.003.03', ...])
                supported_sepa_formats: ['urn:iso:std:iso:20022:tech:xsd:pain.001.003.03', ...]
            accounts:
                - iban: IBAN
                  account_number: Account Number
                  subaccount_number: Sub-Account Number
                  bank_identifier: fints.formals.BankIdentifier(...)
                  customer_id: Customer ID
                  type: Account type
                  currency: Currency
                  owner_name: ['Owner Name 1', 'Owner Name 2 (optional)']
                  product_name: Account product name
                  supported_operations: dict(FinTSOperations -> boolean)
                - ...

        """
        retval = {
            'bank': {},
            'accounts': [],
            'auth': {},
        }
        if self.bpa:
            retval['bank']['name'] = self.bpa.bank_name
        if self.bpd.segments:
            retval['bank']['supported_operations'] = {
                op: any(self.bpd.find_segment_first(cmd[0]+'I'+cmd[2:]+'S') for cmd in op.value)
                for op in FinTSOperations
            }
            retval['bank']['supported_formats'] = {}
            for op in FinTSOperations:
                for segment in (self.bpd.find_segment_first(cmd[0] + 'I' + cmd[2:] + 'S') for cmd in op.value):
                    if not hasattr(segment, 'parameter'):
                        continue
                    formats = getattr(segment.parameter, 'supported_sepa_formats', [])
                    retval['bank']['supported_formats'][op] = list(
                        set(retval['bank']['supported_formats'].get(op, [])).union(set(formats))
                    )
            hispas = self.bpd.find_segment_first('HISPAS')
            if hispas:
                retval['bank']['supported_sepa_formats'] = list(hispas.parameter.supported_sepa_formats)
            else:
                retval['bank']['supported_sepa_formats'] = []
        if self.upd.segments:
            for upd in self.upd.find_segments('HIUPD'):
                acc = {}
                acc['iban'] = upd.iban
                acc['account_number'] = upd.account_information.account_number
                acc['subaccount_number'] = upd.account_information.subaccount_number
                acc['bank_identifier'] = upd.account_information.bank_identifier
                acc['customer_id'] = upd.customer_id
                acc['type'] = upd.account_type
                acc['currency'] = upd.account_currency
                acc['extension'] = upd.extension
                acc['owner_name'] = []
                if upd.name_account_owner_1:
                    acc['owner_name'].append(upd.name_account_owner_1)
                if upd.name_account_owner_2:
                    acc['owner_name'].append(upd.name_account_owner_2)
                acc['product_name'] = upd.account_product_name
                acc['supported_operations'] = {
                    op: any(allowed_transaction.transaction in op.value for allowed_transaction in upd.allowed_transactions)
                    for op in FinTSOperations
                }
                retval['accounts'].append(acc)
        return retval

    def _get_sepa_accounts(self, command_seg, response):
        self.accounts = []
        for seg in response.find_segments(HISPA1, throw=True):
            self.accounts.extend(seg.accounts)

        return [a for a in [acc.as_sepa_account() for acc in self.accounts] if a]

    def get_sepa_accounts(self):
        """
        Returns a list of SEPA accounts

        :return: List of SEPAAccount objects.
        """
        seg = HKSPA1()
        with self._get_dialog() as dialog:
            return self._send_with_possible_retry(dialog, seg, self._get_sepa_accounts)

    def _continue_fetch_with_touchdowns(self, command_seg, response):
        for resp in response.response_segments(command_seg, *self._touchdown_args, **self._touchdown_kwargs):
            self._touchdown_responses.append(resp)

        touchdown = None
        for response in response.responses(command_seg, '3040'):
            touchdown = response.parameters[0]
            break

        if touchdown:
            logger.info('Fetching more results ({})...'.format(self._touchdown_counter))

        self._touchdown_counter += 1
        if touchdown:
            seg = self._touchdown_segment_factory(touchdown)
            return self._send_with_possible_retry(self._touchdown_dialog, seg, self._continue_fetch_with_touchdowns)
        else:
            return self._touchdown_response_processor(self._touchdown_responses)

    def _fetch_with_touchdowns(self, dialog, segment_factory, response_processor, *args, **kwargs):
        """Execute a sequence of fetch commands on dialog.
        segment_factory must be a callable with one argument touchdown. Will be None for the
        first call and contains the institute's touchdown point on subsequent calls.
        segment_factory must return a command segment.
        response_processor can be a callable that will be passed the return value of this function and can
        return a new value instead.
        Extra arguments will be passed to FinTSMessage.response_segments.
        Return value is a concatenated list of the return values of FinTSMessage.response_segments().
        """
        self._touchdown_responses = []
        self._touchdown_counter = 1
        self._touchdown = None
        self._touchdown_dialog = dialog
        self._touchdown_segment_factory = segment_factory
        self._touchdown_response_processor = response_processor
        self._touchdown_args = args
        self._touchdown_kwargs = kwargs
        seg = segment_factory(self._touchdown)
        return self._send_with_possible_retry(dialog, seg, self._continue_fetch_with_touchdowns)

    def _find_highest_supported_command(self, *segment_classes, **kwargs):
        """Search the BPD for the highest supported version of a segment."""
        return_parameter_segment = kwargs.get("return_parameter_segment", False)

        parameter_segment_name = "{}I{}S".format(segment_classes[0].TYPE[0], segment_classes[0].TYPE[2:])
        version_map = dict((clazz.VERSION, clazz) for clazz in segment_classes)
        max_version = self.bpd.find_segment_highest_version(parameter_segment_name, version_map.keys())
        if not max_version:
            raise FinTSUnsupportedOperation('No supported {} version found. I support {}, bank supports {}.'.format(
                parameter_segment_name,
                tuple(version_map.keys()),
                tuple(v.header.version for v in self.bpd.find_segments(parameter_segment_name))
            ))

        if return_parameter_segment:
            return max_version, version_map.get(max_version.header.version)
        else:
            return version_map.get(max_version.header.version)

    def get_transactions(self, account: SEPAAccount, start_date: datetime.date = None, end_date: datetime.date = None,
                         include_pending = False):
        """
        Fetches the list of transactions of a bank account in a certain timeframe.

        :param account: SEPA
        :param start_date: First day to fetch
        :param end_date: Last day to fetch
        :param include_pending: Include pending transactions (might lack some data like booking day)
        :return: A list of mt940.models.Transaction objects
        """
        
        self._check_operation(account, FinTSOperations.GET_TRANSACTIONS)

        with self._get_dialog() as dialog:
            hkkaz = self._find_highest_supported_command(HKKAZ5, HKKAZ6, HKKAZ7)

            logger.info('Start fetching from {} to {}'.format(start_date, end_date))
            response = self._fetch_with_touchdowns(
                dialog,
                lambda touchdown: hkkaz(
                    account=hkkaz._fields['account'].type.from_sepa_account(account),
                    all_accounts=False,
                    date_start=start_date,
                    date_end=end_date,
                    touchdown_point=touchdown,
                ),
                lambda responses: mt940_to_array(''.join(
                    [seg.statement_booked.decode('iso-8859-1') for seg in responses] +
                    ([seg.statement_pending.decode('iso-8859-1') for seg in responses] if include_pending else [])
            )),
                'HIKAZ',
                # Note 1: Some banks send the HIKAZ data in arbitrary splits.
                # So better concatenate them before MT940 parsing.
                # Note 2: MT940 messages are encoded in the S.W.I.F.T character set,
                # which is a subset of ISO 8859. There are no character in it that
                # differ between ISO 8859 variants, so we'll arbitrarily chose 8859-1.
            )
            logger.info('Fetching done.')

        return response

    @staticmethod
    def _response_handler_get_transactions_xml(responses):
        booked_streams = []
        pending_streams = []
        for seg in responses:
            booked_streams.extend(seg.statement_booked.camt_statements)
            pending_streams.append(seg.statement_pending)
        return booked_streams, pending_streams

    def get_transactions_xml(self, account: SEPAAccount, start_date: datetime.date = None,
                             end_date: datetime.date = None) -> list:
        """
        Fetches the list of transactions of a bank account in a certain timeframe as camt.052.001.02 XML files.
        Returns both booked and pending transactions.

        :param account: SEPA
        :param start_date: First day to fetch
        :param end_date: Last day to fetch
        :return: Two lists of bytestrings containing XML documents, possibly empty: first one for booked transactions,
            second for pending transactions
        """
        
        self._check_operation(account, FinTSOperations.GET_TRANSACTIONS_XML)

        with self._get_dialog() as dialog:
            hkcaz = self._find_highest_supported_command(HKCAZ1)

            logger.info('Start fetching from {} to {}'.format(start_date, end_date))
            responses = self._fetch_with_touchdowns(
                dialog,
                lambda touchdown: hkcaz(
                    account=hkcaz._fields['account'].type.from_sepa_account(account),
                    all_accounts=False,
                    date_start=start_date,
                    date_end=end_date,
                    touchdown_point=touchdown,
                    supported_camt_messages=SupportedMessageTypes(['urn:iso:std:iso:20022:tech:xsd:camt.052.001.02']),
                ),
                FinTS3Client._response_handler_get_transactions_xml,
                'HICAZ'
            )
            logger.info('Fetching done.')

        return responses

    def get_credit_card_transactions(self, account: SEPAAccount, credit_card_number: str, start_date: datetime.date = None, end_date: datetime.date = None):
        
        self._check_operation(account, FinTSOperations.GET_CREDIT_CARD_TRANSACTIONS)
        # FIXME Reverse engineered, probably wrong
        with self._get_dialog() as dialog:
            dkkku = self._find_highest_supported_command(DKKKU2)

            responses = self._fetch_with_touchdowns(
                dialog,
                lambda touchdown: dkkku(
                    account=dkkku._fields['account'].type.from_sepa_account(account) if account else None,
                    credit_card_number=credit_card_number,
                    date_start=start_date,
                    date_end=end_date,
                    touchdown_point=touchdown,
                ),
                lambda responses: responses,
                'DIKKU'
            )

        return responses

    def _get_balance(self, command_seg, response):
        for resp in response.response_segments(command_seg, 'HISAL'):
            return resp.balance_booked.as_mt940_Balance()

    def get_balance(self, account: SEPAAccount):
        """
        Fetches an accounts current balance.

        :param account: SEPA account to fetch the balance
        :return: A mt940.models.Balance object
        """
        
        self._check_operation(account, FinTSOperations.GET_BALANCE)

        with self._get_dialog() as dialog:
            hksal = self._find_highest_supported_command(HKSAL5, HKSAL6, HKSAL7)

            seg = hksal(
                account=hksal._fields['account'].type.from_sepa_account(account),
                all_accounts=False,
            )

            response = self._send_with_possible_retry(dialog, seg, self._get_balance)
            return response

    def get_statement_of_holdings(self, account: SEPAAccount):
        """
        Retrieve holdings of an account.

        :param account: SEPAAccount to retrieve holdings for.
        :return: List of Holding objects
        """
        self._check_operation(account, FinTSOperations.GET_HOLDINGS)
        
        # init dialog
        with self._get_dialog() as dialog:
            hkwpd = self._find_highest_supported_command(HKWPD5, HKWPD6)

            responses = self._fetch_with_touchdowns(
                dialog,
                lambda touchdown: hkwpd(
                    account=hkwpd._fields['account'].type.from_sepa_account(account),
                    touchdown_point=touchdown,
                ),
                lambda responses: responses,  # TODO
                'HIWPD'
            )

        if isinstance(responses, NeedTANResponse):
            return responses

        statement = StatementOfHoldings()
        for resp in responses:
            if type(resp.holdings) == bytes:
                holding_str = resp.holdings.decode()
            else:
                holding_str = resp.holdings

            mt535_lines = str.splitlines(holding_str)
            # The first line is empty - drop it.
            del mt535_lines[0]
            mt535 = MT535_Miniparser()
            statement_part = mt535.parse(mt535_lines)
            
            statement.holdings.extend(statement_part.holdings)
            statement.total_value += statement_part.total_value
        
        return statement

    def get_scheduled_debits(self, account: SEPAAccount, multiple=False):
        if multiple:
            self._check_operation(account, FinTSOperations.GET_SCHEDULED_DEBITS_MULTIPLE)
        else:
            self._check_operation(account, FinTSOperations.GET_SCHEDULED_DEBITS_SINGLE)
            
        with self._get_dialog() as dialog:
            if multiple:
                command_classes = (HKDMB1, )
                response_type = "HIDMB"
            else:
                command_classes = (HKDBS1, HKDBS2)
                response_type = "HKDBS"

            hkdbs = self._find_highest_supported_command(*command_classes)

            responses = self._fetch_with_touchdowns(
                dialog,
                lambda touchdown: hkdbs(
                    account=hkdbs._fields['account'].type.from_sepa_account(account),
                    touchdown_point=touchdown,
                ),
                lambda responses: responses,
                response_type,
            )

        return responses

    def get_status_protocol(self):
        with self._get_dialog() as dialog:
            hkpro = self._find_highest_supported_command(HKPRO3, HKPRO4)

            responses = self._fetch_with_touchdowns(
                dialog,
                lambda touchdown: hkpro(
                    touchdown_point=touchdown,
                ),
                lambda responses: responses,
                'HIPRO',
            )

        return responses

    def get_communication_endpoints(self):
        with self._get_dialog() as dialog:
            hkkom = self._find_highest_supported_command(HKKOM4)

            responses = self._fetch_with_touchdowns(
                dialog,
                lambda touchdown: hkkom(
                    touchdown_point=touchdown,
                ),
                lambda responses: responses,
                'HIKOM'
            )

        return responses

    def get_statements(self, account: SEPAAccount):
        """
        Retrieve list of statements of an account.

        :param account: SEPAAccount to retrieve statements for.
        :return: List of HIKAU objects
        """
        with self._get_dialog() as dialog:
            hkkau = self._find_highest_supported_command(HKKAU1, HKKAU2)

            responses = self._fetch_with_touchdowns(
                dialog,
                lambda touchdown: hkkau(
                    account=hkkau._fields['account'].type.from_sepa_account(account),
                    touchdown_point=touchdown,
                ),
                lambda response: response,
                'HIKAU'
            )

            return responses

    def _get_statement(self, command_seg, response):
        for resp in response.response_segments(command_seg, 'HIEKA'):
            return resp

    def get_statement(self, account: SEPAAccount, number: int, year: int, format: StatementFormat = None):
        """
        Retrieve a given statement of an account.

        :param account: SEPAAccount to retrieve statement for.
        :param number: Number of the statement to retrieve.
        :param year: Year of the statement to retrieve.
        :param format: Format to retrieve the statement in.
        :return: HIEKA object
        """
        with self._get_dialog() as dialog:
            hkeka = self._find_highest_supported_command(HKEKA3, HKEKA4, HKEKA5)

            seg = hkeka(
                account=hkeka._fields['account'].type.from_sepa_account(account),
                statement_format=format,
                statement_number=number,
                statement_year=year
            )

            response = self._send_with_possible_retry(dialog, seg, self._get_statement)
            return response

    def _find_supported_sepa_version(self, candidate_versions):
        hispas = self.bpd.find_segment_first('HISPAS')
        if not hispas:
            logger.warning("Could not determine supported SEPA versions, is the dialogue open? Defaulting to first candidate: %s.", candidate_versions[0])
            return candidate_versions[0]

        bank_supported = list(hispas.parameter.supported_sepa_formats)

        for candidate in candidate_versions:
            if "urn:iso:std:iso:20022:tech:xsd:{}".format(candidate) in bank_supported:
                return candidate
            if "urn:iso:std:iso:20022:tech:xsd:{}.xsd".format(candidate) in bank_supported:
                return candidate

        logger.warning("No common supported SEPA version. Defaulting to first candidate and hoping for the best: %s.", candidate_versions[0])
        return candidate_versions[0]

    def simple_sepa_transfer(self, account: SEPAAccount, iban: str, bic: str,
                             recipient_name: str, amount: Decimal, account_name: str, reason: str, instant_payment=False,
                             endtoend_id='NOTPROVIDED'):
        """
        Simple SEPA transfer.

        :param account: SEPAAccount to start the transfer from.
        :param iban: Recipient's IBAN
        :param bic: Recipient's BIC
        :param recipient_name: Recipient name
        :param amount: Amount as a ``Decimal``
        :param account_name: Sender account name
        :param reason: Transfer reason
        :param instant_payment: Whether to use instant payment (defaults to ``False``)
        :param endtoend_id: End-to-end-Id (defaults to ``NOTPROVIDED``)
        :return: Returns either a NeedRetryResponse or TransactionResponse
        """
        config = {
            "name": account_name,
            "IBAN": account.iban,
            "BIC": account.bic,
            "batch": False,
            "currency": "EUR",
        }
        version = self._find_supported_sepa_version(['pain.001.001.03', 'pain.001.003.03'])
        sepa = SepaTransfer(config, version)
        payment = {
            "name": recipient_name,
            "IBAN": iban,
            "BIC": bic,
            "amount": round(Decimal(amount) * 100),  # in cents
            "execution_date": datetime.date(1999, 1, 1),
            "description": reason,
            "endtoend_id": endtoend_id,
        }
        sepa.add_payment(payment)
        xml = sepa.export().decode()
        return self.sepa_transfer(account, xml, pain_descriptor="urn:iso:std:iso:20022:tech:xsd:"+version, instant_payment=instant_payment)

    def sepa_transfer(self, account: SEPAAccount, pain_message: str, multiple=False,
                      control_sum=None, currency='EUR', book_as_single=False,
                      pain_descriptor='urn:iso:std:iso:20022:tech:xsd:pain.001.001.03', instant_payment=False):
        """
        Custom SEPA transfer.

        :param account: SEPAAccount to send the transfer from.
        :param pain_message: SEPA PAIN message containing the transfer details.
        :param multiple: Whether this message contains multiple transfers.
        :param control_sum: Sum of all transfers (required if there are multiple)
        :param currency: Transfer currency
        :param book_as_single: Kindly ask the bank to put multiple transactions as separate lines on the bank statement (defaults to ``False``)
        :param pain_descriptor: URN of the PAIN message schema used.
        :param instant_payment: Whether this is an instant transfer (defaults to ``False``)
        :return: Returns either a NeedRetryResponse or TransactionResponse
        """

        with self._get_dialog() as dialog:
            if multiple:
                command_class = HKIPM1 if instant_payment else HKCCM1
            else:
                command_class = HKIPZ1 if instant_payment else HKCCS1

            hiccxs, hkccx = self._find_highest_supported_command(
                command_class,
                return_parameter_segment=True
            )

            seg = hkccx(
                account=hkccx._fields['account'].type.from_sepa_account(account),
                sepa_descriptor=pain_descriptor,
                sepa_pain_message=pain_message.encode(),
            )

            # if instant_payment:
            #     seg.allow_convert_sepa_transfer = True

            if multiple:
                if hiccxs.parameter.sum_amount_required and control_sum is None:
                    raise ValueError("Control sum required.")
                if book_as_single and not hiccxs.parameter.single_booking_allowed:
                    raise FinTSUnsupportedOperation("Single booking not allowed by bank.")

                if control_sum:
                    seg.sum_amount.amount = control_sum
                    seg.sum_amount.currency = currency

                if book_as_single:
                    seg.request_single_booking = True

            return self._send_with_possible_retry(dialog, seg, self._continue_sepa_transfer)

    def _continue_sepa_transfer(self, command_seg, response):
        retval = TransactionResponse(response)

        for seg in response.find_segments(HIRMS2):
            for resp in seg.responses:
                retval.set_status_if_higher(_RESPONSE_STATUS_MAPPING.get(resp.code[0], ResponseStatus.UNKNOWN))
                retval.responses.append(resp)

        return retval

    def _continue_dialog_initialization(self, command_seg, response):
        return response

    def sepa_debit(self, account: SEPAAccount, pain_message: str, multiple=False, cor1=False,
                   control_sum=None, currency='EUR', book_as_single=False,
                   pain_descriptor='urn:iso:std:iso:20022:tech:xsd:pain.008.003.01'):
        """
        Custom SEPA debit.

        :param account: SEPAAccount to send the debit from.
        :param pain_message: SEPA PAIN message containing the debit details.
        :param multiple: Whether this message contains multiple debits.
        :param cor1: Whether to use COR1 debit (lead time reduced to 1 day)
        :param control_sum: Sum of all debits (required if there are multiple)
        :param currency: Debit currency
        :param book_as_single: Kindly ask the bank to put multiple transactions as separate lines on the bank statement (defaults to ``False``)
        :param pain_descriptor: URN of the PAIN message schema used. Defaults to ``urn:iso:std:iso:20022:tech:xsd:pain.008.003.01``.
        :return: Returns either a NeedRetryResponse or TransactionResponse (with data['task_id'] set, if available)
        """

        with self._get_dialog() as dialog:
            if multiple:
                if cor1:
                    command_candidates = (HKDMC1, )
                else:
                    command_candidates = (HKDME1, HKDME2)
            else:
                if cor1:
                    command_candidates = (HKDSC1, )
                else:
                    command_candidates = (HKDSE1, HKDSE2)

            hidxxs, hkdxx = self._find_highest_supported_command(
                *command_candidates,
                return_parameter_segment=True
            )

            seg = hkdxx(
                account=hkdxx._fields['account'].type.from_sepa_account(account),
                sepa_descriptor=pain_descriptor,
                sepa_pain_message=pain_message.encode(),
            )

            if multiple:
                if hidxxs.parameter.sum_amount_required and control_sum is None:
                    raise ValueError("Control sum required.")
                if book_as_single and not hidxxs.parameter.single_booking_allowed:
                    raise FinTSUnsupportedOperation("Single booking not allowed by bank.")

                if control_sum:
                    seg.sum_amount.amount = control_sum
                    seg.sum_amount.currency = currency

                if book_as_single:
                    seg.request_single_booking = True

            return self._send_with_possible_retry(dialog, seg, self._continue_sepa_debit)

    def _continue_sepa_debit(self, command_seg, response):
        retval = TransactionResponse(response)

        for seg in response.find_segments(HIRMS2):
            for resp in seg.responses:
                retval.set_status_if_higher(_RESPONSE_STATUS_MAPPING.get(resp.code[0], ResponseStatus.UNKNOWN))
                retval.responses.append(resp)

        for seg in response.find_segments(DebitResponseBase):
            if seg.task_id:
                retval.data['task_id'] = seg.task_id

        if not 'task_id' in retval.data:
            for seg in response.find_segments('HITAN'):
                if hasattr(seg, 'task_reference') and seg.task_reference:
                    retval.data['task_id'] = seg.task_reference

        return retval

    def add_response_callback(self, cb):
        # FIXME document
        self.response_callbacks.append(cb)

    def remove_response_callback(self, cb):
        # FIXME document
        self.response_callbacks.remove(cb)

    def set_product(self, product_name, product_version):
        """Set the product name and version that is transmitted as part of our identification

        According to 'FinTS Financial Transaction Services, Schnittstellenspezifikation, Formals',
        version 3.0, section C.3.1.3, you should fill this with useful information about the
        end-user product, *NOT* the FinTS library."""

        self.product_name = product_name
        self.product_version = product_version

    def _call_callbacks(self, *cb_data):
        for cb in self.response_callbacks:
            cb(*cb_data)

    def pause_dialog(self):
        """Pause a standing dialog and return the saved dialog state.

        Sometimes, for example in a web app, it's not possible to keep a context open
        during user input. In some cases, though, it's required to send a response
        within the same dialog that issued the original task (f.e. TAN with TANTimeDialogAssociation.NOT_ALLOWED).
        This method freezes the current standing dialog (started with FinTS3Client.__enter__()) and
        returns the frozen state.

        Commands MUST NOT be issued in the dialog after calling this method.

        MUST be used in conjunction with deconstruct()/set_data().

        Caller SHOULD ensure that the dialog is resumed (and properly ended) within a reasonable amount of time.

        :Example:

        ::

            client = FinTS3PinTanClient(..., from_data=None)
            with client:
                challenge = client.sepa_transfer(...)

                dialog_data = client.pause_dialog()

                # dialog is now frozen, no new commands may be issued
                # exiting the context does not end the dialog

            client_data = client.deconstruct()

            # Store dialog_data and client_data out-of-band somewhere
            # ... Some time passes ...
            # Later, possibly in a different process, restore the state

            client = FinTS3PinTanClient(..., from_data=client_data)
            with client.resume_dialog(dialog_data):
                client.send_tan(...)

                # Exiting the context here ends the dialog, unless frozen with pause_dialog() again.
        """
        if not self._standing_dialog:
            raise Exception("Cannot pause dialog, no standing dialog exists")
        return self._standing_dialog.pause()

    @contextmanager
    def resume_dialog(self, dialog_data):
        # FIXME document, test,    NOTE NO UNTRUSTED SOURCES
        if self._standing_dialog:
            raise Exception("Cannot resume dialog, existing standing dialog")
        self._standing_dialog = FinTSDialog.create_resume(self, dialog_data)
        with self._standing_dialog:
            yield self
        self._standing_dialog = None
    
    def _check_operation(self, account: SEPAAccount, operation: FinTSOperations):
        bank_info = self.get_information()
        
        account_info = next((acc for acc in bank_info["accounts"] if acc["iban"] == account.iban and acc["account_number"] == account.accountnumber), None)
        if not account_info:
            raise FinTSUnsupportedOperation(f"Operation {operation} for account {account} not allowed")
        
        supported_operations = account_info["supported_operations"]
        if not supported_operations[operation]:
            raise FinTSUnsupportedOperation(f"Operation {operation} for account {account} not allowed")


class NeedTANResponse(NeedRetryResponse):
    challenge_raw = None  #: Raw challenge as received by the bank
    challenge = None  #: Textual challenge to be displayed to the user
    challenge_html = None  #: HTML-safe challenge text, possibly with formatting
    challenge_hhduc = None  #: HHD_UC challenge to be transmitted to the TAN generator
    challenge_matrix = None  #: Matrix code challenge: tuple(mime_type, data)
    decoupled = None  #: Use decoupled process

    def __init__(self, command_seg, tan_request, resume_method=None, tan_request_structured=False, decoupled=False):
        self.command_seg = command_seg
        self.tan_request = tan_request
        self.tan_request_structured = tan_request_structured
        self.decoupled = decoupled
        if hasattr(resume_method, '__func__'):
            self.resume_method = resume_method.__func__.__name__
        else:
            self.resume_method = resume_method
        self._parse_tan_challenge()

    def __repr__(self):
        return '<o.__class__.__name__(command_seg={o.command_seg!r}, tan_request={o.tan_request!r})>'.format(o=self)

    @classmethod
    def _from_data_v1(cls, data):
        if data["version"] == 1:
            if "init_tan" in data:
                segs = SegmentSequence(data['segments_bin']).segments
                return cls(None, segs[0], data['resume_method'], data['tan_request_structured'])
            else:
                segs = SegmentSequence(data['segments_bin']).segments
                return cls(segs[0], segs[1], data['resume_method'], data['tan_request_structured'])

        raise Exception("Wrong blob data version")

    def get_data(self) -> bytes:
        """Return a compressed datablob representing this object.

        To restore the object, use :func:`fints.client.NeedRetryResponse.from_data`.
        """
        if self.command_seg:
            data = {
                "_class_name": self.__class__.__name__,
                "version": 1,
                "segments_bin": SegmentSequence([self.command_seg, self.tan_request]).render_bytes(),
                "resume_method": self.resume_method,
                "tan_request_structured": self.tan_request_structured,
            }
        else:
            data = {
                "_class_name": self.__class__.__name__,
                "version": 1,
                "init_tan": True,
                "segments_bin": SegmentSequence([self.tan_request]).render_bytes(),
                "resume_method": self.resume_method,
                "tan_request_structured": self.tan_request_structured,
            }
        return compress_datablob(DATA_BLOB_MAGIC_RETRY, 1, data)

    def _parse_tan_challenge(self):
        self.challenge_raw = self.tan_request.challenge
        self.challenge = self.challenge_raw
        self.challenge_html = None
        self.challenge_hhduc = None
        self.challenge_matrix = None

        if hasattr(self.tan_request, 'challenge_hhduc'):
            if self.tan_request.challenge_hhduc:
                if len(self.tan_request.challenge_hhduc) < 256:
                    self.challenge_hhduc = self.tan_request.challenge_hhduc.decode('us-ascii')
                else:
                    data = self.tan_request.challenge_hhduc
                    type_len_field, data = data[:2], data[2:]
                    if len(type_len_field) == 2:
                        type_len = type_len_field[0]*256 + type_len_field[1]
                        type_data, data = data[:type_len], data[type_len:]

                        content_len_field, data = data[:2], data[2:]
                        if len(content_len_field) == 2:
                            content_len = content_len_field[0]*256 + content_len_field[1]
                            content_data, data = data[:content_len], data[content_len:]

                            self.challenge_matrix = (type_data.decode('us-ascii', 'replace'), content_data)

        if self.challenge.startswith('CHLGUC  '):
            l = self.challenge[8:12]
            if l.isdigit():
                self.challenge_hhduc = self.challenge[12:(12+int(l,10))]
                self.challenge = self.challenge[(12+int(l,10)):]

                if self.challenge_hhduc.startswith('iVBO'):
                    self.challenge_matrix = ('image/png', b64decode(self.challenge_hhduc))
                    self.challenge_hhduc = None

        if self.challenge.startswith('CHLGTEXT'):
            self.challenge = self.challenge[12:]

        if self.tan_request_structured:
            self.challenge_html = bleach.clean(
                self.challenge,
                tags=['br', 'p', 'b', 'i', 'u', 'ul', 'ol', 'li'],
                attributes={},
            )
        else:
            self.challenge_html = bleach.clean(self.challenge, tags=[])


# Note: Implementing HKTAN#6 implies support for Strong Customer Authentication (SCA)
#  which may require TANs for many more operations including dialog initialization.
#  We do not currently support that.
IMPLEMENTED_HKTAN_VERSIONS = {
    2: HKTAN2,
    3: HKTAN3,
    5: HKTAN5,
    6: HKTAN6,
    7: HKTAN7,
}


class FinTS3PinTanClient(FinTS3Client):

<<<<<<< HEAD
    def __init__(self, bank_identifier, user_id, pin, server, customer_id=None, tan_request_handler=None,*args, **kwargs):
=======
    def __init__(self, bank_identifier, user_id, pin, server, customer_id=None, tan_medium=None, *args, **kwargs):
>>>>>>> aa1557db
        self.pin = Password(pin) if pin is not None else pin
        self._pending_tan = None
        self.connection = FinTSHTTPSConnection(server)
        self.allowed_security_functions = []
        self.selected_security_function = None
        self.selected_tan_medium = tan_medium
        self._bootstrap_mode = True
        self.tan_request_handler = tan_request_handler
        super().__init__(bank_identifier=bank_identifier, user_id=user_id, customer_id=customer_id, *args, **kwargs)

    def _new_dialog(self, lazy_init=False):
        if self.pin is None:
            enc = None
            auth = []
        elif not self.selected_security_function or self.selected_security_function == '999':
            enc = PinTanDummyEncryptionMechanism(1)
            auth = [PinTanOneStepAuthenticationMechanism(self.pin)]
        else:
            enc = PinTanDummyEncryptionMechanism(2)
            auth = [PinTanTwoStepAuthenticationMechanism(
                self,
                self.selected_security_function,
                self.pin,
            )]

        return FinTSDialog(
            self,
            lazy_init=lazy_init,
            enc_mechanism=enc,
            auth_mechanisms=auth,
        )

    def process_tan_request(self, tan_request: NeedTANResponse):
        if self.tan_request_handler:
            return self.tan_request_handler(self, tan_request)
        else:
            return tan_request


    def fetch_tan_mechanisms(self):
        if self.system_id and not self.get_current_tan_mechanism():
            # system_id was persisted and given to the client, but nothing else
            self.set_tan_mechanism('999')
            with self._get_dialog(lazy_init=True) as dialog:
                response = dialog.init()
                self.process_response_message(dialog, response, internal_send=True)
        else:
            self.set_tan_mechanism('999')
            self._ensure_system_id()
        if self.get_current_tan_mechanism():
            # We already got a reply through _ensure_system_id
            return self.get_current_tan_mechanism()
        with self._new_dialog():
            return self.get_current_tan_mechanism()

    def _ensure_system_id(self):
        if self.system_id != SYSTEM_ID_UNASSIGNED or self.user_id == CUSTOMER_ID_ANONYMOUS:
            return

        with self._get_dialog(lazy_init=True) as dialog:
            response = dialog.init(
                HKSYN3(SynchronizationMode.NEW_SYSTEM_ID),
            )
            self.process_response_message(dialog, response, internal_send=True)
            seg = response.find_segment_first(HISYN4)
            if not seg:
                raise ValueError('Could not find system_id')
            self.system_id = seg.system_id

    def _set_data_v1(self, data):
        super()._set_data_v1(data)
        self.selected_tan_medium = data.get('selected_tan_medium', self.selected_tan_medium)
        self.selected_security_function = data.get('selected_security_function', self.selected_security_function)
        self.allowed_security_functions = data.get('allowed_security_functions', self.allowed_security_functions)

    def _deconstruct_v1(self, including_private=False):
        data = super()._deconstruct_v1(including_private=including_private)
        data.update({
            "selected_security_function": self.selected_security_function,
            "selected_tan_medium": self.selected_tan_medium,
        })

        if including_private:
            data.update({
                "allowed_security_functions": self.allowed_security_functions,
            })

        return data

    def is_tan_media_required(self):
        tan_mechanism = self.get_tan_mechanisms()[self.get_current_tan_mechanism()]
        return getattr(tan_mechanism, 'supported_media_number', None) is not None and \
                tan_mechanism.supported_media_number > 1 and \
                tan_mechanism.description_required == DescriptionRequired.MUST

    def _get_tan_segment(self, orig_seg, tan_process, tan_seg=None):
        tan_mechanism = self.get_tan_mechanisms()[self.get_current_tan_mechanism()]

        hktan = IMPLEMENTED_HKTAN_VERSIONS.get(tan_mechanism.VERSION)

        seg = hktan(tan_process=tan_process)

        if tan_process == '1':
            seg.segment_type = orig_seg.header.type
            account_ = getattr(orig_seg, 'account', None)
            if isinstance(account_, KTI1):
                seg.account = account_
            raise NotImplementedError("TAN-Process 1 not implemented")

        if tan_process in ('1', '3', '4') and self.is_tan_media_required():
            if self.selected_tan_medium is not None:
                seg.tan_medium_name = self.selected_tan_medium
            else:
                seg.tan_medium_name = ''

        if tan_process == '4' and tan_mechanism.VERSION >= 6:
            seg.segment_type = orig_seg.header.type

        if tan_process in ('2', '3', 'S'):
            seg.task_reference = tan_seg.task_reference

        if tan_process in ('1', '2', 'S'):
            seg.further_tan_follows = False

        return seg

    def _need_twostep_tan_for_segment(self, seg):
        if not self.selected_security_function or self.selected_security_function == '999':
            return False
        else:
            hipins = self.bpd.find_segment_first(HIPINS1)
            if not hipins:
                return False
            else:
                for requirement in hipins.parameter.transaction_tans_required:
                    if seg.header.type == requirement.transaction:
                        return requirement.tan_required

        return False

    def _send_with_possible_retry(self, dialog, command_seg, resume_func):
        with dialog:
            if self._need_twostep_tan_for_segment(command_seg):
                tan_seg = self._get_tan_segment(command_seg, '4')

                response = dialog.send(command_seg, tan_seg)

                for resp in response.responses(tan_seg):
                    if resp.code in ('0030', '3955'):
                        tan_request = NeedTANResponse(
                            command_seg,
                            response.find_segment_first('HITAN'),
                            resume_func,
                            self.is_challenge_structured(),
                            resp.code == '3955',
                        )
                        return self.process_tan_request(tan_request)
                    if resp.code.startswith('9'):
                        raise Exception("Error response: {!r}".format(response))
            else:
                response = dialog.send(command_seg)

            return resume_func(command_seg, response)

    def is_challenge_structured(self):
        param = self.get_tan_mechanisms()[self.get_current_tan_mechanism()]
        if hasattr(param, 'challenge_structured'):
            return param.challenge_structured
        return False

    def send_tan(self, challenge: NeedTANResponse, tan: str):
        """
        Sends a TAN to confirm a pending operation.

        If ``NeedTANResponse.decoupled`` is ``True``, the ``tan`` parameter is ignored and can be kept empty.
        If the operation was not yet confirmed using the decoupled app, this method will again return a
        ``NeedTANResponse``.

        :param challenge: NeedTANResponse to respond to
        :param tan: TAN value
        :return: New response after sending TAN
        """

        with self._get_dialog() as dialog:
            if challenge.decoupled:
                tan_seg = self._get_tan_segment(challenge.command_seg, 'S', challenge.tan_request)
            else:
                tan_seg = self._get_tan_segment(challenge.command_seg, '2', challenge.tan_request)
                self._pending_tan = tan

            response = dialog.send(tan_seg)

            if challenge.decoupled:
                # TAN process = S
                status_segment = response.find_segment_first('HITAN')
                if not status_segment:
                    raise FinTSClientError(
                        "No TAN status received."
                    )
                for resp in response.responses(tan_seg):
                    if resp.code == '3956':
                        return NeedTANResponse(
                            challenge.command_seg,
                            challenge.tan_request,
                            challenge.resume_method,
                            challenge.tan_request_structured,
                            challenge.decoupled,
                        )

            resume_func = getattr(self, challenge.resume_method)
            return resume_func(challenge.command_seg, response)

    def _process_response(self, dialog, segment, response):
        if response.code == '3920':
            self.allowed_security_functions = list(response.parameters)
            if self.selected_security_function is None or not self.selected_security_function in self.allowed_security_functions:
                # Select the first available twostep security_function that we support
                for security_function, parameter in self.get_tan_mechanisms().items():
                    if security_function == '999':
                        # Skip onestep TAN
                        continue
                    if parameter.tan_process != '2':
                        # Only support process variant 2 for now
                        continue
                    try:
                        self.set_tan_mechanism(parameter.security_function)
                        break
                    except NotImplementedError:
                        pass
                else:
                    # Fall back to onestep
                    self.set_tan_mechanism('999')

        if response.code == '9010':
            raise FinTSClientError("Error during dialog initialization, could not fetch BPD. Please check that you "
                                   "passed the correct bank identifier to the HBCI URL of the correct bank.")

        if ((not dialog.open and response.code.startswith('9')) and not self._bootstrap_mode)  or response.code in ('9340', '9910', '9930', '9931', '9942'):
            # Assume all 9xxx errors in a not-yet-open dialog refer to the PIN or authentication
            # During a dialog also listen for the following codes which may explicitly indicate an
            # incorrect pin: 9340, 9910, 9930, 9931, 9942
            # Fail-safe block all further attempts with this PIN
            if self.pin:
                self.pin.block()
            raise FinTSClientPINError("Error during dialog initialization, PIN wrong?")

        if response.code == '3938':
            # Account locked, e.g. after three wrong password attempts. Theoretically, the bank might allow us to
            # send a HKPSA with a TAN to unlock, but since the library currently doesn't implement it and there's only
            # one chance to get it right, let's rather error iout.
            if self.pin:
                self.pin.block()
            raise FinTSClientTemporaryAuthError("Account is temporarily locked.")

        if response.code == '9075':
            if self._bootstrap_mode:
                if self._standing_dialog:
                    self._standing_dialog.open = False
            else:
                raise FinTSSCARequiredError("This operation requires strong customer authentication.")

    def get_tan_mechanisms(self):
        """
        Get the available TAN mechanisms.

        Note: Only checks for HITANS versions listed in IMPLEMENTED_HKTAN_VERSIONS.

        :return: Dictionary of security_function: TwoStepParameters objects.
        """

        retval = OrderedDict()

        for version in sorted(IMPLEMENTED_HKTAN_VERSIONS.keys()):
            for seg in self.bpd.find_segments('HITANS', version):
                for parameter in seg.parameter.twostep_parameters:
                    if parameter.security_function in self.allowed_security_functions:
                        retval[parameter.security_function] = parameter

        return retval

    def get_current_tan_mechanism(self):
        return self.selected_security_function

    def set_tan_mechanism(self, security_function):
        if self.selected_security_function == security_function:
            return
        if self._standing_dialog:
            raise Exception("Cannot change TAN mechanism with a standing dialog")
        self.selected_security_function = security_function

    def set_tan_medium(self, tan_medium):
        if self._standing_dialog:
            raise Exception("Cannot change TAN medium with a standing dialog")
        self.selected_tan_medium = tan_medium.tan_medium_name

    def get_tan_media(self, media_type = TANMediaType2.ALL, media_class = TANMediaClass4.ALL):
        """Get information about TAN lists/generators.

        Returns tuple of fints.formals.TANUsageOption and a list of fints.formals.TANMedia4 or fints.formals.TANMedia5 objects."""
        if self.connection.url == 'https://hbci.postbank.de/banking/hbci.do':
            # see https://github.com/raphaelm/python-fints/issues/101#issuecomment-572486099
            context = self._new_dialog(lazy_init=True)
            method = lambda dialog: dialog.init
        else:
            context = self._get_dialog()
            method = lambda dialog: dialog.send

        with context as dialog:
            if isinstance(self.init_tan_response, NeedTANResponse):
                # This is a workaround for when the dialog already contains return code 3955.
                # This occurs with e.g. Sparkasse Heidelberg, which apparently does not require us to choose a
                # medium for pushTAN but is totally fine with keeping "" as a TAN medium.
                return TANUsageOption.ALL_ACTIVE, []

            hktab = self._find_highest_supported_command(HKTAB4, HKTAB5)

            seg = hktab(
                tan_media_type=media_type,
                tan_media_class=str(media_class),
            )
            # The specification says we should send a dummy HKTAN object but apparently it seems to do more harm than
            # good.

            try:
                self._bootstrap_mode = True
                response = method(dialog)(seg)
            finally:
                self._bootstrap_mode = False

            for resp in response.response_segments(seg, 'HITAB'):
                return resp.tan_usage_option, list(resp.tan_media_list)

    def get_information(self):
        retval = super().get_information()
        retval['auth'] = {
            'current_tan_mechanism': self.get_current_tan_mechanism(),
            'tan_mechanisms': self.get_tan_mechanisms(),
        }
        return retval<|MERGE_RESOLUTION|>--- conflicted
+++ resolved
@@ -17,12 +17,8 @@
 from .formals import (
     CUSTOMER_ID_ANONYMOUS, KTI1, BankIdentifier, DescriptionRequired,
     SynchronizationMode, TANMediaClass4, TANMediaType2,
-<<<<<<< HEAD
-    SupportedMessageTypes, )
-=======
     SupportedMessageTypes, StatementFormat, TANUsageOption
 )
->>>>>>> aa1557db
 from .message import FinTSInstituteMessage
 from .models import SEPAAccount, StatementOfHoldings
 from .parser import FinTS3Serializer
@@ -1204,11 +1200,8 @@
 
 class FinTS3PinTanClient(FinTS3Client):
 
-<<<<<<< HEAD
-    def __init__(self, bank_identifier, user_id, pin, server, customer_id=None, tan_request_handler=None,*args, **kwargs):
-=======
-    def __init__(self, bank_identifier, user_id, pin, server, customer_id=None, tan_medium=None, *args, **kwargs):
->>>>>>> aa1557db
+
+    def __init__(self, bank_identifier, user_id, pin, server, customer_id=None, tan_medium=None, tan_request_handler=None,*args, **kwargs):
         self.pin = Password(pin) if pin is not None else pin
         self._pending_tan = None
         self.connection = FinTSHTTPSConnection(server)
