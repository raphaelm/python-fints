--- conflicted
+++ resolved
@@ -1072,7 +1072,7 @@
     Source:  Messages - Multibankfähige Geschäftsvorfälle (SEPA)"""
     camt_statements = DataElementField(type='bin', min_count=1, required=True, _d="camt-Umsätze gebucht")
 
-<<<<<<< HEAD
+
 class CreditCardTransaction1(DataElementGroup):
     
     account_number = DataElementField(type='an', max_length=30, _d='Kontonummer')
@@ -1095,7 +1095,7 @@
     purpose9 = DataElementField(type='an', max_length=50, _d="Verwendungszweck")
     unkown_flag = DataElementField(type='an', max_length=1, _d="Unbekanntes Flag")
     reference = DataElementField(type='an', max_length=16, _d="Referenz")
-=======
+
 
 @doc_enum
 class StatementFormat(RepresentableEnum):
@@ -1123,4 +1123,3 @@
     Source: FinTS Financial Transaction Services, Schnittstellenspezifikation, Messages -- Multibankfähige Geschäftsvorfälle"""
     start_date = DataElementField(type='dat', _d="Startdatum")
     end_date = DataElementField(type='dat', required=False, _d="Enddatum")
->>>>>>> aa1557db
